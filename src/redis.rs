--- conflicted
+++ resolved
@@ -183,14 +183,11 @@
         burst_options: Arc<BurstOptions>,
         worker_id: u32,
     ) -> Result<Self> {
-        let connection = client.get_multiplexed_async_connection().await?;
         Ok(Self {
-<<<<<<< HEAD
-            connection: connection.clone(),
             worker_id,
             sender: Box::new(
                 RedisSendProxy::new(
-                    connection,
+                    client.get_multiplexed_async_connection().await?,
                     redis_options.clone(),
                     burst_options.clone(),
                 )
@@ -205,22 +202,6 @@
                 )
                 .await?,
             ),
-            redis_options,
-            burst_options,
-=======
-            worker_id,
-            sender: Box::new(RedisSendProxy::new(
-                client.get_multiplexed_async_connection().await?,
-                redis_options.clone(),
-                burst_options.clone(),
-            )),
-            receiver: Box::new(RedisReceiveProxy::new(
-                client.get_multiplexed_async_connection().await?,
-                redis_options.clone(),
-                burst_options.clone(),
-                worker_id,
-            )),
->>>>>>> 8d4be6c8
         })
     }
 }
