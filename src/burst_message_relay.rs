--- conflicted
+++ resolved
@@ -2,15 +2,7 @@
 
 use async_trait::async_trait;
 
-<<<<<<< HEAD
-use burst_message_relay::{
-    client::client::Client, client::connection_pool::ConnectionPool,
-};
-=======
-use burst_message_relay::{client::client::Client, config::ClientConfig};
-
-use tokio::sync::Mutex;
->>>>>>> 31202f9a
+use burst_message_relay::{client::client::Client, client::connection_pool::ConnectionPool};
 
 use crate::{
     impl_chainable_setter, BroadcastSendProxy, BurstOptions, CollectiveType, Message, ReceiveProxy,
@@ -30,14 +22,9 @@
         }
     }
 
-<<<<<<< HEAD
     impl_chainable_setter! {
         server_uri, String
     }
-=======
-    impl_chainable_setter!(server_uri, String);
-    impl_chainable_setter!(config, ClientConfig);
->>>>>>> 31202f9a
 
     pub fn build(&self) -> Self {
         self.clone()
@@ -64,8 +51,12 @@
         HashMap<u32, Box<dyn SendReceiveProxy>>,
         Box<dyn BroadcastSendProxy>,
     )> {
+        let current_group = burst_options
+            .group_ranges
+            .get(&burst_options.group_id)
+            .unwrap();
+
         let server_options = Arc::new(server_options);
-<<<<<<< HEAD
 
         let connection_pool = Arc::new(ConnectionPool::new(
             &server_options.server_uri,
@@ -74,33 +65,25 @@
         connection_pool.initialize_conns().await;
 
         let mut client = Client::new(connection_pool.clone());
-=======
-        let mut client = Client::new(&server_options.server_uri, ClientConfig::default());
-        client.connect().await;
->>>>>>> 31202f9a
 
         /* client
-            .init_queues(
-                &(0..burst_options.burst_size)
-                    .into_iter()
-                    .collect::<Vec<_>>(),
-            )
-            .await;  */
+        .init_queues(
+            &(0..burst_options.burst_size)
+                .into_iter()
+                .collect::<Vec<_>>(),
+        )
+        .await;  */
 
         for group_id in burst_options.group_ranges.keys() {
             client.create_bc_group(group_id, 1).await;
         }
 
-        let current_group = burst_options
-            .group_ranges
-            .get(&burst_options.group_id)
-            .unwrap();
-
         let mut hmap = HashMap::new();
 
         futures::future::try_join_all(current_group.iter().map(|worker_id| {
             let o = server_options.clone();
-            async move { StreamServerProxy::new(o, *worker_id).await }
+            let conn_pool_clone = connection_pool.clone();
+            async move { StreamServerProxy::new(o, conn_pool_clone.clone(), *worker_id).await }
         }))
         .await?
         .into_iter()
@@ -111,21 +94,25 @@
             );
         });
 
+        let broadcast_proxy_arc = Arc::new(broadcast_proxy);
+
         //spawn task to receive broadcast messages and send them to the broadcast proxy
+        let conn_pool = connection_pool.clone();
         tokio::spawn({
             let b = burst_options.clone();
             async move {
-<<<<<<< HEAD
-
                 loop {
-
                     let mut client = Client::new(conn_pool.clone());
 
                     let data = client.broadcast(&b.group_id).await;
                     let msg = Message::from(data);
 
                     if msg.num_chunks == 1 {
-                        broadcast_proxy_arc.clone().broadcast_send(msg).await.unwrap();
+                        broadcast_proxy_arc
+                            .clone()
+                            .broadcast_send(msg)
+                            .await
+                            .unwrap();
                     } else {
                         let group_id = b.group_id.clone();
                         let missing_chunks = msg.num_chunks - 1;
@@ -137,8 +124,7 @@
                             let bc_proxy_arc = broadcast_proxy_arc.clone();
                             let gp_id = group_id.clone();
                             let task = tokio::spawn(async move {
-                                let mut client =
-                                    Client::new(connection_pool.clone());
+                                let mut client = Client::new(connection_pool.clone());
                                 let data = client.broadcast(&gp_id).await;
                                 let msg = Message::from(data);
                                 bc_proxy_arc.broadcast_send(msg).await.unwrap();
@@ -148,19 +134,20 @@
 
                         futures::future::join_all(tasks).await;
                     }
-=======
-                loop {
-                    let data = client.broadcast(b.group_id.to_string()).await;
-                    let msg = Message::from(data);
-                    broadcast_proxy.broadcast_send(msg).await.unwrap();
->>>>>>> 31202f9a
                 }
             }
         });
 
         Ok((
             hmap,
-            Box::new(StreamServerBroadcastProxy::new(server_options, burst_options).await?),
+            Box::new(
+                StreamServerBroadcastProxy::new(
+                    server_options,
+                    connection_pool.clone(),
+                    burst_options,
+                )
+                .await?,
+            ),
         ))
     }
 }
@@ -172,28 +159,16 @@
 }
 
 pub struct StreamServerSendProxy {
-<<<<<<< HEAD
     connection_pool: Arc<ConnectionPool>,
-=======
-    client: Mutex<Client>,
->>>>>>> 31202f9a
 }
 
 pub struct StreamServerReceiveProxy {
-    client: Mutex<Client>,
     worker_id: u32,
-<<<<<<< HEAD
     connection_pool: Arc<ConnectionPool>,
 }
 
 pub struct StreamServerBroadcastProxy {
     connection_pool: Arc<ConnectionPool>,
-=======
-}
-
-pub struct StreamServerBroadcastProxy {
-    client: Mutex<Client>,
->>>>>>> 31202f9a
     burst_options: Arc<BurstOptions>,
 }
 
@@ -216,13 +191,21 @@
 impl StreamServerProxy {
     pub async fn new(
         server_options: Arc<BurstMessageRelayOptions>,
+        connection_pool: Arc<ConnectionPool>,
         worker_id: u32,
     ) -> Result<Self> {
         Ok(Self {
             worker_id,
-            sender: Box::new(StreamServerSendProxy::new(server_options.clone()).await?),
+            sender: Box::new(
+                StreamServerSendProxy::new(server_options.clone(), connection_pool.clone()).await?,
+            ),
             receiver: Box::new(
-                StreamServerReceiveProxy::new(server_options.clone(), worker_id).await?,
+                StreamServerReceiveProxy::new(
+                    server_options.clone(),
+                    connection_pool.clone(),
+                    worker_id,
+                )
+                .await?,
             ),
         })
     }
@@ -234,75 +217,45 @@
         if msg.collective == CollectiveType::Broadcast {
             Err("Cannot send broadcast message to a single destination".into())
         } else {
-<<<<<<< HEAD
             let data: &[&[u8]; 2] = &(&msg).into();
             let mut client = Client::new(self.connection_pool.clone());
             client.send_refs(dest, data).await;
 
-=======
-            let data: [&[u8]; 2] = (&msg).into();
-            self.client.lock().await.send_refs(dest, &data).await;
->>>>>>> 31202f9a
             Ok(())
         }
     }
 }
 
 impl StreamServerSendProxy {
-<<<<<<< HEAD
     pub async fn new(
         _server_options: Arc<BurstMessageRelayOptions>,
         connection_pool: Arc<ConnectionPool>,
     ) -> Result<Self> {
-        Ok(Self {
-            connection_pool,
-=======
-    pub async fn new(server_options: Arc<BurstMessageRelayOptions>) -> Result<Self> {
-        let mut client = Client::new(&server_options.server_uri, server_options.config.clone());
-        client.connect().await;
-        Ok(Self {
-            client: Mutex::new(client),
->>>>>>> 31202f9a
-        })
+        Ok(Self { connection_pool })
     }
 }
 
 #[async_trait]
 impl ReceiveProxy for StreamServerReceiveProxy {
     async fn recv(&self) -> Result<Message> {
-<<<<<<< HEAD
         let mut client = Client::new(self.connection_pool.clone());
         let data = client.recv(self.worker_id).await;
 
-=======
-        let data = self.client.lock().await.recv(self.worker_id).await;
->>>>>>> 31202f9a
         let msg = Message::from(data);
+
         Ok(msg)
     }
 }
 
 impl StreamServerReceiveProxy {
     pub async fn new(
-<<<<<<< HEAD
         _server_options: Arc<BurstMessageRelayOptions>,
         connection_pool: Arc<ConnectionPool>,
         worker_id: u32,
     ) -> Result<Self> {
-=======
-        server_options: Arc<BurstMessageRelayOptions>,
-        worker_id: u32,
-    ) -> Result<Self> {
-        let mut client = Client::new(&server_options.server_uri, server_options.config.clone());
-        client.connect().await;
->>>>>>> 31202f9a
         Ok(Self {
-            client: Mutex::new(client),
             worker_id,
-<<<<<<< HEAD
             connection_pool,
-=======
->>>>>>> 31202f9a
         })
     }
 }
@@ -313,21 +266,14 @@
         if msg.collective != CollectiveType::Broadcast {
             Err("Cannot send non-broadcast message to broadcast".into())
         } else {
-<<<<<<< HEAD
-
             let mut tasks = Vec::new();
 
-=======
-            let data: [&[u8]; 2] = (&msg).into();
-            let mut client = self.client.lock().await;
->>>>>>> 31202f9a
             for dest in self
                 .burst_options
                 .group_ranges
                 .keys()
                 .filter(|dest| **dest != self.burst_options.group_id)
             {
-<<<<<<< HEAD
                 let mes = msg.clone();
                 let str = dest.clone();
                 let conn_pool = self.connection_pool.clone();
@@ -337,9 +283,6 @@
                     client.broadcast_root_refs(&str, &data).await;
                 });
                 tasks.push(task);
-=======
-                client.broadcast_root_refs(dest.to_string(), &data).await;
->>>>>>> 31202f9a
             }
             futures::future::join_all(tasks).await;
 
@@ -350,22 +293,12 @@
 
 impl StreamServerBroadcastProxy {
     pub async fn new(
-<<<<<<< HEAD
         _server_options: Arc<BurstMessageRelayOptions>,
         connection_pool: Arc<ConnectionPool>,
         burst_options: Arc<BurstOptions>,
     ) -> Result<Self> {
         Ok(Self {
             connection_pool,
-=======
-        server_options: Arc<BurstMessageRelayOptions>,
-        burst_options: Arc<BurstOptions>,
-    ) -> Result<Self> {
-        let mut client = Client::new(&server_options.server_uri, server_options.config.clone());
-        client.connect().await;
-        Ok(Self {
-            client: Mutex::new(client),
->>>>>>> 31202f9a
             burst_options,
         })
     }
