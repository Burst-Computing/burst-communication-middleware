<<<<<<< HEAD
use crate::types::Message;
use bytes::Bytes;
use futures::{FutureExt, StreamExt, TryFutureExt};
use lapin::{
    message::Delivery,
    options::{
        //BasicAckOptions,
        BasicConsumeOptions,
        BasicPublishOptions,
        ExchangeDeclareOptions,
        QueueBindOptions,
        QueueDeclareOptions,
    },
    protocol::exchange,
    types::{AMQPValue, FieldTable},
    BasicProperties, Channel, Connection, ConnectionProperties, Consumer, ExchangeKind,
};
use log;
use std::{
    collections::{HashMap, HashSet},
    ops::Range,
    sync::Arc,
};
use tokio::sync::mpsc::{self, UnboundedReceiver, UnboundedSender};
=======
use std::{collections::HashMap, ops::Range, sync::Arc};

use async_trait::async_trait;
use bytes::Bytes;
use log::info;
use tokio::sync::{
    mpsc::{self, UnboundedReceiver, UnboundedSender},
    Mutex, RwLock,
};

use tokio::sync::broadcast::{Receiver, Sender};

use crate::types::{Error, Message, Result};
use crate::{impl_chainable_setter, CollectiveType};

const DEFAULT_BROADCAST_CHANNEL_SIZE: usize = 1024 * 1024;

const ROOT_ID: u32 = 0;

#[async_trait]
pub trait SendReceiveProxy: SendProxy + ReceiveProxy + Send + Sync {
    async fn broadcast(&self, msg: &Message) -> Result<()>;
}

#[async_trait]
pub trait SendProxy: Send + Sync {
    async fn send(&self, dest: u32, msg: &Message) -> Result<()>;
}

#[async_trait]
pub trait ReceiveProxy: Send + Sync {
    async fn recv(&self) -> Result<Message>;
}

#[async_trait]
pub trait MiddlewareProxy: Send + Sync {
    async fn send(&self, dest: u32, data: Bytes) -> Result<()>;
    async fn recv(&mut self) -> Result<Message>;
    async fn broadcast(&mut self, data: Option<Bytes>) -> Result<Option<Message>>;
    async fn gather(&mut self, data: Bytes) -> Result<Option<Vec<Message>>>;
}

#[async_trait]
pub trait SendReceiveFactory: Send + Sync {
    async fn create_remote_proxies(&self) -> Result<HashMap<u32, Box<dyn SendReceiveProxy>>>;
}
>>>>>>> 8d43b07a

#[async_trait]
pub trait Middleware {
    async fn create_proxies(
        &mut self,
        implementation: impl SendReceiveFactory,
    ) -> Result<HashMap<u32, Box<dyn MiddlewareProxy>>>;
}

<<<<<<< HEAD
#[derive(Debug, Clone)]
pub struct MiddlewareArguments {
    rabbitmq_uri: String,
    burst_id: String,
    burst_size: u32,
    group_id: u32,
    groups: u32,
    group_range: Range<u32>,
    durable_queues: bool,
    broadcast_channel_size: u32,
}

impl MiddlewareArguments {
    pub fn new(
        burst_id: String,
        burst_size: u32,
        groups: u32,
        group_id: u32,
        group_range: Range<u32>,
        rabbitmq_uri: String,
        durable_queues: bool,
        broadcast_channel_size: u32,
    ) -> Self {
        Self {
            burst_id,
            burst_size,
            groups,
            group_id,
            group_range,
            rabbitmq_uri,
            durable_queues,
            broadcast_channel_size,
        }
    }
}

pub struct BurstMiddleware {
    pub worker_id: u32,
    pub burst_id: String,
    pub burst_size: u32,
    pub group_id: u32,
    pub groups: u32,
    pub group_set: HashSet<u32>,
    channel: UnboundedReceiver<Message>,
    group_channels: Arc<HashMap<u32, UnboundedSender<Message>>>,
    broadcast_channel_tx: tokio::sync::broadcast::Sender<Message>,
    broadcast_channel_rx: tokio::sync::broadcast::Receiver<Message>,
    rabbitmq_channel: Channel,
    rabbitmq_consumer: Consumer,
}

pub async fn create_group_handlers(args: MiddlewareArguments) -> Result<Vec<BurstMiddleware>> {
    let group_set = args.group_range.collect::<HashSet<_>>();
    let group_size = group_set.len();

    let rabbitmq_conn =
        Connection::connect(&args.rabbitmq_uri, ConnectionProperties::default()).await?;
    let channel = rabbitmq_conn.create_channel().await?; // TODO: set publisher_confirms to true

    // Declare exchanges, one direct for worker queues and one fanout for each group
    let mut options = ExchangeDeclareOptions::default();
    options.durable = args.durable_queues;
    channel
        .exchange_declare(
            &format!("burst_{}_direct", args.burst_id).as_str(),
            ExchangeKind::Direct,
            options,
            FieldTable::default(),
        )
        .await?;
    futures::future::try_join_all((0..args.groups).map(|group_id| {
        let mut options = ExchangeDeclareOptions::default();
        options.durable = args.durable_queues;
        channel.exchange_declare(
            format!("burst_{}_fanout-group-{}", args.burst_id, group_id).leak(),
            ExchangeKind::Fanout,
            options,
            FieldTable::default(),
        )
    }))
    .await?;

    // Declare all worker queues and bind them to direct exchange
    let mut options = QueueDeclareOptions::default();
    options.durable = args.durable_queues;

    futures::future::try_join_all((0..args.burst_size).map(|worker_id| {
        channel.queue_declare(
            format!("burst_{}_worker-{}", args.burst_id.clone(), worker_id).leak(),
            options,
            FieldTable::default(),
        )
    }))
    .await?;

    futures::future::try_join_all((0..args.burst_size).map(|queue_name| {
        channel.queue_bind(
            format!("burst_{}_worker-{}", args.burst_id, queue_name).leak(),
            format!("burst_{}_direct", args.burst_id).leak(),
            format!("burst_{}_worker-{}", args.burst_id, queue_name).leak(),
            QueueBindOptions::default(),
            FieldTable::default(),
        )
    }))
    .await?;

    // Bind group queues to this group's exchange
    futures::future::try_join_all(group_set.iter().map(|worker_id| {
        channel.queue_bind(
            format!("burst_{}_worker-{}", args.burst_id, worker_id).leak(),
            format!("burst_{}_fanout-group-{}", args.burst_id, args.group_id).leak(),
            "",
            QueueBindOptions::default(),
            FieldTable::default(),
        )
    }))
    .await?;

    channel.close(200, "Bye").await?;

    // Create local channels
    let mut tx_chans = HashMap::with_capacity(group_size);
    let mut rx_chans = Vec::with_capacity(group_size);
    for id in group_set.iter() {
        let (tx, rx) = mpsc::unbounded_channel::<Message>();
        tx_chans.insert(*id, tx);
        rx_chans.push((*id, rx));
    }

    let tx_chans = Arc::new(tx_chans);

    // create broadcast channel for this group
    let (broadcast_channel, _) =
        tokio::sync::broadcast::channel::<Message>(args.broadcast_channel_size as usize);

    // Initialize worker handlers
    let mut handlers = Vec::with_capacity(group_size);
    for (id, rx) in rx_chans {
        let rabbitmq_channel = rabbitmq_conn.create_channel().await?;
        let mut options = BasicConsumeOptions::default();
        options.no_ack = true;
        let consumer = rabbitmq_channel
            .basic_consume(
                &format!("burst_{}_worker-{}", args.burst_id, id),
                &format!("{}_{} consumer", args.burst_id, id),
                options,
                FieldTable::default(),
            )
            .await?;
        let burst_worker_handler = BurstMiddleware {
            burst_id: args.burst_id.clone(),
            burst_size: args.burst_size,
            worker_id: id,
            channel: rx,
            group_channels: tx_chans.clone(),
            broadcast_channel_tx: broadcast_channel.clone(),
            broadcast_channel_rx: broadcast_channel.subscribe(),
            groups: args.groups,
            group_id: args.group_id,
            group_set: group_set.clone(),
            rabbitmq_channel: rabbitmq_channel,
            rabbitmq_consumer: consumer,
        };
        handlers.push(burst_worker_handler);
    }
    Ok(handlers)
}

impl BurstMiddleware {
    pub async fn send(&self, target: u32, data: Bytes) -> Result<()> {
        let chunk_id = 0;
        let last_chunk = true;

        if target >= self.burst_size {
            return Err(format!("worker with id {} does not exist", target).into());
        }

        match self.group_channels.get(&target) {
            Some(tx) => {
                log::debug!(
                    "[worker {}] Sending message with size {} to worker {} through local channel",
                    self.worker_id,
                    data.len(),
                    target
                );
                // send to local channel
                tx.send(Message {
                    sender_id: self.worker_id,
                    data,
                    chunk_id,
                    last_chunk,
                })?;
            }
            None => {
                // send message trough rabbitmq
                log::debug!(
                    "[worker {}] Sending message with size {} to worker {} through rabbitmq",
                    self.worker_id,
                    data.len(),
                    target
                );
                let mut fields = FieldTable::default();
                fields.insert("sender_id".into(), AMQPValue::LongUInt(self.worker_id));
                fields.insert("chunk_id".into(), AMQPValue::LongUInt(chunk_id));
                fields.insert("last_chunk".into(), AMQPValue::Boolean(last_chunk));

                self.rabbitmq_channel
                    .basic_publish(
                        &format!("burst_{}_direct", self.burst_id),
                        &format!("burst_{}_worker-{}", self.burst_id, target),
                        BasicPublishOptions::default(),
                        &data,
                        BasicProperties::default().with_headers(fields),
                    )
                    .await?;
=======
#[derive(Clone, Debug)]
pub struct MiddlewareOptions {
    pub global_range: Range<u32>,
    pub local_range: Range<u32>,
    pub broadcast_range: Range<u32>,
    pub broadcast_channel_size: usize,
}

impl MiddlewareOptions {
    pub fn new(
        global_range: Range<u32>,
        local_range: Range<u32>,
        broadcast_range: Range<u32>,
    ) -> Self {
        Self {
            global_range,
            local_range,
            broadcast_range,
            broadcast_channel_size: DEFAULT_BROADCAST_CHANNEL_SIZE,
        }
    }

    impl_chainable_setter! {
        broadcast_channel_size, usize
    }

    pub fn build(&self) -> Self {
        self.clone()
    }
}

pub struct BurstMiddleware {
    options: MiddlewareOptions,

    local_channel_tx: HashMap<u32, UnboundedSender<Message>>,
    local_channel_rx: HashMap<u32, UnboundedReceiver<Message>>,

    broadcast_channel_tx: Sender<Message>,
    broadcast_channel_rx: HashMap<u32, Receiver<Message>>,
}

impl BurstMiddleware {
    pub fn new(options: MiddlewareOptions) -> BurstMiddleware {
        // create local channels
        let mut local_channel_tx = HashMap::new();
        let mut local_channel_rx = HashMap::new();

        for id in options.local_range.clone() {
            let (tx, rx) = mpsc::unbounded_channel::<Message>();
            local_channel_tx.insert(id, tx);
            local_channel_rx.insert(id, rx);
        }

        // create broadcast channel for this group
        let (tx, _) = tokio::sync::broadcast::channel::<Message>(options.broadcast_channel_size);
        let mut broadcast_channel_rx = HashMap::new();

        // subscribe to all broadcast channels for each thread
        options.local_range.clone().for_each(|id| {
            broadcast_channel_rx.insert(id, tx.subscribe());
        });

        Self {
            options,
            local_channel_tx,
            local_channel_rx,
            broadcast_channel_tx: tx,
            broadcast_channel_rx,
        }
    }
}

#[async_trait]
impl Middleware for BurstMiddleware {
    async fn create_proxies(
        &mut self,
        implementation: impl SendReceiveFactory,
    ) -> Result<HashMap<u32, Box<dyn MiddlewareProxy>>> {
        let mut proxies = HashMap::new();

        let remote_proxies = implementation.create_remote_proxies().await?;
        let local_channel_tx = Arc::new(self.local_channel_tx.clone());

        for (id, proxy) in remote_proxies {
            let proxy = Box::new(BurstMiddlewareProxy::new(
                self.options.clone(),
                id,
                local_channel_tx.clone(),
                self.local_channel_rx.remove(&id).unwrap(),
                self.broadcast_channel_tx.clone(),
                self.broadcast_channel_rx.remove(&id).unwrap(),
                proxy,
            ));
            proxies.insert(id, proxy as Box<dyn MiddlewareProxy>);
        }

        Ok(proxies)
    }
}

struct BurstMiddlewareProxy {
    options: MiddlewareOptions,

    worker_id: u32,

    local_channel_tx: Arc<HashMap<u32, UnboundedSender<Message>>>,
    local_channel_rx: Mutex<UnboundedReceiver<Message>>,

    broadcast_channel_tx: Sender<Message>,
    broadcast_channel_rx: Mutex<Receiver<Message>>,

    remote_send_receive: Box<dyn SendReceiveProxy>,

    counters: HashMap<CollectiveType, u32>,

    messages_buff: Arc<RwLock<HashMap<CollectiveType, RwLock<HashMap<u32, RwLock<Vec<Message>>>>>>>,
}

#[async_trait]
impl MiddlewareProxy for BurstMiddlewareProxy {
    async fn send(&self, dest: u32, data: Bytes) -> Result<()> {
        self.send_collective(dest, data, CollectiveType::None, None)
            .await
    }
    async fn recv(&mut self) -> Result<Message> {
        // If there is a message in the buffer, return it
        if let Some(msg) = self.get_message_collective(&CollectiveType::None).await {
            return Ok(msg);
        }

        self.receive_message(false, |msg| msg.collective == CollectiveType::None)
            .await
    }

    async fn broadcast(&mut self, data: Option<Bytes>) -> Result<Option<Message>> {
        let counter = *self.counters.get(&CollectiveType::Broadcast).unwrap();

        let mut r = None;

        // If there is some data, broadcast it
        if let Some(data) = data {
            let chunk_id = 0;
            let last_chunk = true;

            let msg = Message {
                sender_id: self.worker_id,
                chunk_id,
                last_chunk,
                counter: Some(counter),
                collective: CollectiveType::Broadcast,
                data: data.clone(),
            };

            self.broadcast_channel_tx.send(msg.clone())?;

            self.remote_send_receive.as_ref().broadcast(&msg).await?;

            // Consume self broadcast message to avoid receiving it in the next receive
            self.receive_multiple_messages(1, 0, true, |msg| {
                msg.collective == CollectiveType::Broadcast && msg.counter.unwrap() == counter
            })
            .await?;
        // Otherwise, wait for broadcast message
        } else {
            // If there is a message in the buffer, return it
            if let Some(msg) = self
                .get_message_collective(&CollectiveType::Broadcast)
                .await
            {
                return Ok(Some(msg));
            }

            let counter = *self.counters.get(&CollectiveType::Broadcast).unwrap();

            // Else, wait for a broadcast message
            let msg = self
                .receive_message(true, |msg| {
                    msg.collective == CollectiveType::Broadcast && msg.counter.unwrap() == counter
                })
                .await?;

            r = Some(msg);
        }

        // Increment broadcast counter
        self.counters
            .entry(CollectiveType::Broadcast)
            .and_modify(|c| *c += 1);

        Ok(r)
    }

    async fn gather(&mut self, data: Bytes) -> Result<Option<Vec<Message>>> {
        let counter = *self.counters.get(&CollectiveType::Gather).unwrap();

        let mut r = None;

        if self.worker_id == ROOT_ID {
            let mut gathered = Vec::new();
            gathered.push(Message {
                sender_id: self.worker_id,
                chunk_id: 0,
                last_chunk: true,
                counter: Some(*self.counters.get(&CollectiveType::Gather).unwrap()),
                collective: CollectiveType::Gather,
                data,
            });

            // If there are messages in the buffer get them all
            let messages = self
                .get_all_messages_collective(&CollectiveType::Gather)
                .await;

            let local_remaining = self.options.local_range.len()
                - messages
                    .iter()
                    .filter(|x| self.options.local_range.contains(&x.sender_id))
                    .count()
                - 1;

            let remote_remaining = self.options.global_range.len()
                - messages
                    .iter()
                    .filter(|x| {
                        self.options.global_range.contains(&x.sender_id)
                            && !self.options.local_range.contains(&x.sender_id)
                    })
                    .count()
                - self.options.local_range.len();

            info!(
                "local_remaining: {}, remote_remaining: {}, got from buffer: {:?}",
                local_remaining, remote_remaining, messages
            );

            let msgs = self
                .receive_multiple_messages(local_remaining, remote_remaining, false, |msg| {
                    msg.collective == CollectiveType::Gather && msg.counter.unwrap() == counter
                })
                .await?;

            gathered.extend(messages);
            gathered.extend(msgs);

            // Sort by sender_id
            gathered.sort_by_key(|msg| msg.sender_id);

            r = Some(gathered);
        } else {
            self.send_collective(ROOT_ID, data, CollectiveType::Gather, Some(counter))
                .await?;
        }

        // Increment gather counter
        self.counters
            .entry(CollectiveType::Gather)
            .and_modify(|c| *c += 1);

        Ok(r)
    }
}

impl BurstMiddlewareProxy {
    pub fn new(
        options: MiddlewareOptions,
        worker_id: u32,
        local_channel_tx: Arc<HashMap<u32, UnboundedSender<Message>>>,
        local_channel_rx: UnboundedReceiver<Message>,
        broadcast_channel_tx: Sender<Message>,
        broadcast_channel_rx: Receiver<Message>,
        remote_send_receive: Box<dyn SendReceiveProxy>,
    ) -> Self {
        // Create counters
        let mut counters = HashMap::new();
        for collective in &[
            CollectiveType::Broadcast,
            CollectiveType::Gather,
            CollectiveType::Scatter,
        ] {
            counters.insert(*collective, 0);
        }

        Self {
            options,
            worker_id,
            local_channel_tx,
            local_channel_rx: Mutex::new(local_channel_rx),
            broadcast_channel_tx,
            broadcast_channel_rx: Mutex::new(broadcast_channel_rx),
            remote_send_receive,
            counters,
            messages_buff: Arc::new(RwLock::new(HashMap::new())),
        }
    }

    async fn send_collective(
        &self,
        dest: u32,
        data: Bytes,
        collective: CollectiveType,
        counter: Option<u32>,
    ) -> Result<()> {
        let chunk_id = 0;
        let last_chunk = true;

        if !self.options.global_range.contains(&dest) {
            return Err("worker with id {} does not exist".into());
        }

        let msg = Message {
            sender_id: self.worker_id,
            chunk_id,
            last_chunk,
            counter,
            collective,
            data,
        };

        if self.options.local_range.contains(&dest) {
            if let Some(tx) = self.local_channel_tx.get(&dest) {
                tx.send(msg)?;
            } else {
                return Err("worker with id {} has no channel registered".into());
            }
        } else {
            self.remote_send_receive.as_ref().send(dest, &msg).await?;
        }
        Ok(())
    }

    async fn get_message_collective(&mut self, collective: &CollectiveType) -> Option<Message> {
        if let Some(msg) = self.messages_buff.as_ref().read().await.get(collective) {
            if let Some(msgs) = msg.read().await.get(self.counters.get(collective).unwrap()) {
                if let Some(msg) = msgs.write().await.pop() {
                    return Some(msg);
                }
            }
        }
        None
    }

    async fn get_all_messages_collective(&mut self, collective: &CollectiveType) -> Vec<Message> {
        let mut r = Vec::new();
        if let Some(msg) = self.messages_buff.as_ref().read().await.get(collective) {
            if let Some(msgs) = msg.read().await.get(self.counters.get(collective).unwrap()) {
                for msg in msgs.write().await.drain(..) {
                    r.push(msg);
                }
>>>>>>> 8d43b07a
            }
        }
        r
    }

<<<<<<< HEAD
        Ok(())
    }

    pub async fn recv(&mut self) -> Result<Message> {
        // receive blocking
        let handle = async {
            let msg = self.channel.recv().await.unwrap();
            log::debug!(
                "[worker {}] Received message with size {} from worker {} through local channel",
                self.worker_id,
                msg.data.len(),
                msg.sender_id
            );
            Ok::<Message, Error>(msg)
=======
    async fn receive_message<P>(&mut self, broadcast: bool, filter: P) -> Result<Message>
    where
        P: Fn(&Message) -> bool,
    {
        // Receive from local channel
        let local = async {
            loop {
                // receive blocking
                let msg = match broadcast {
                    true => self.receive_broadcast().await?,
                    false => self.receive_local().await,
                };
                if filter(&msg) {
                    return Ok::<Message, Error>(msg);
                }
                self.save_message(msg).await;
            }
        };

        // Receive from rabbitmq
        let fut = async {
            loop {
                // receive blocking
                let msg = self.receive_remote().await?;
                if filter(&msg) {
                    return Ok::<Message, Error>(msg);
                }
                self.save_message(msg).await;
            }
        };

        tokio::select! {
            msg = local => Ok::<Message, Error>(msg?),
            msg = fut => Ok::<Message, Error>(msg?),
        }
    }

    async fn receive_multiple_messages<P>(
        &self,
        local: usize,
        remote: usize,
        broadcast: bool,
        filter: P,
    ) -> Result<Vec<Message>>
    where
        P: Fn(&Message) -> bool,
    {
        let mut local_msgs = Vec::new();

        // Receive from local channel
        let local = async {
            while local_msgs.len() < local {
                // receive blocking
                let msg = match broadcast {
                    true => self.receive_broadcast().await?,
                    false => self.receive_local().await,
                };
                if filter(&msg) {
                    local_msgs.push(msg);
                } else {
                    self.save_message(msg).await;
                }
            }
            Ok::<Vec<Message>, Error>(local_msgs)
>>>>>>> 8d43b07a
        };

        let mut remote_msgs = Vec::new();

        // Receive from rabbitmq
        let fut = async {
<<<<<<< HEAD
            // receive blocking
            let delivery = self.rabbitmq_consumer.next().await.unwrap()?;
            //delivery.ack(BasicAckOptions::default()).await?;
            let msg = Self::get_rabbitmq_message(delivery);
            log::debug!(
                "[worker {}] Received message with size {} from worker {} through rabbitmq",
                self.worker_id,
                msg.data.len(),
                msg.sender_id
            );
            Ok::<Message, Error>(msg)
=======
            while remote_msgs.len() < remote {
                // receive blocking
                let msg = self.receive_remote().await?;
                if filter(&msg) {
                    remote_msgs.push(msg);
                } else {
                    self.save_message(msg).await;
                }
            }
            Ok::<Vec<Message>, Error>(remote_msgs)
>>>>>>> 8d43b07a
        };

        let (mut local, remote) = tokio::try_join!(local, fut)?;
        local.extend(remote);
        Ok(local)
    }

<<<<<<< HEAD
    pub async fn broadcast(&mut self, data: Option<Bytes>) -> Result<Message> {
        if let Some(data) = data {
            log::debug!(
                "[worker {}] Broadcasting message with size {}",
                self.worker_id,
                data.len()
            );
            let chunk_id = 0;
            let last_chunk = true;
            let msg = Message {
                sender_id: self.worker_id,
                data: data.clone(),
                chunk_id,
                last_chunk,
            };

            self.broadcast_channel_tx.send(msg)?;

            futures::future::try_join_all(
                (0..self.groups)
                    .filter(|target_group| *target_group != self.group_id)
                    .map(|target_group| {
                        let mut fields = FieldTable::default();
                        fields.insert("sender_id".into(), AMQPValue::LongUInt(self.worker_id));
                        fields.insert("chunk_id".into(), AMQPValue::LongUInt(chunk_id));
                        fields.insert("last_chunk".into(), AMQPValue::Boolean(last_chunk));

                        let exchange =
                            format!("burst_{}_fanout-group-{}", self.burst_id, target_group);
                        log::debug!(
                            "[worker {}] Sending broadcast message with size {} to exchange {}",
                            self.worker_id,
                            data.len(),
                            exchange
                        );

                        self.rabbitmq_channel.basic_publish(
                            exchange.leak(),
                            "",
                            BasicPublishOptions::default(),
                            &data,
                            BasicProperties::default().with_headers(fields),
                        )
                    }),
            )
            .await?;

            // Consume self broadcast message to avoid receiving it in the next receive
            let msg = self.broadcast_channel_rx.recv().await?;
            Ok::<Message, Error>(msg)
        } else {
            log::debug!("[worker {}] Receiving broadcast message", self.worker_id);
            // Receive from local channel
            let local = async {
                // receive blocking
                let msg = self.broadcast_channel_rx.recv().await?;
                log::debug!(
                    "[worker {}] Received broadcast message with size {} from worker {} through local channel",
                    self.worker_id,
                    msg.data.len(),
                    msg.sender_id
                );
                Ok::<Message, Error>(msg)
            };

            // Receive from rabbitmq
            let fut = async {
                // receive blocking
                let delivery = self.rabbitmq_consumer.next().await.unwrap()?;
                log::debug!(
                    "[worker {}] Received broadcast message with size {} from worker {} through rabbitmq",
                    self.worker_id,
                    delivery.data.len(),
                    delivery.properties.headers().as_ref().unwrap().inner().get("sender_id").unwrap().as_long_uint().unwrap()
                );
                //delivery.ack(BasicAckOptions::default()).await?;
                Ok::<Message, Error>(Self::get_rabbitmq_message(delivery))
            };

            tokio::select! {
                msg = local => Ok(msg?),
                msg = fut => Ok(msg?),
            }
        }
    }

    pub async fn scatter() {}

    pub async fn gather() {}

    fn get_rabbitmq_message(delivery: Delivery) -> Message {
        let data = Bytes::from(delivery.data);
        let sender_id = delivery
            .properties
            .headers()
            .as_ref()
            .unwrap()
            .inner()
            .get("sender_id")
            .unwrap()
            .as_long_uint()
            .unwrap();
        let chunk_id = delivery
            .properties
            .headers()
            .as_ref()
            .unwrap()
            .inner()
            .get("chunk_id")
            .unwrap()
            .as_long_uint()
            .unwrap();
        let last_chunk = delivery
            .properties
            .headers()
            .as_ref()
            .unwrap()
            .inner()
            .get("last_chunk")
            .unwrap()
            .as_bool()
            .unwrap();
        Message {
            sender_id,
            data,
            chunk_id,
            last_chunk,
=======
    async fn receive_remote(&self) -> Result<Message> {
        self.remote_send_receive.recv().await
    }

    async fn receive_local(&self) -> Message {
        self.local_channel_rx.lock().await.recv().await.unwrap()
    }

    async fn receive_broadcast(&self) -> Result<Message> {
        Ok(self.broadcast_channel_rx.lock().await.recv().await?)
    }

    async fn save_message(&self, msg: Message) {
        let messages_buff = self.messages_buff.as_ref().read().await;

        match messages_buff.get(&msg.collective) {
            Some(msgs_by_counter_lock) => {
                let msgs_by_counter = msgs_by_counter_lock.read().await;

                match msgs_by_counter.get(&msg.counter.unwrap()) {
                    Some(msgs) => {
                        msgs.write().await.push(msg);
                    }
                    None => {
                        // Release the lock early
                        drop(msgs_by_counter);
                        let mut msgs = msgs_by_counter_lock.write().await;
                        msgs.insert(msg.counter.unwrap(), RwLock::new(vec![msg]));
                    }
                }
            }
            None => {
                // Release the lock early
                drop(messages_buff);
                let mut messages_buff = self.messages_buff.as_ref().write().await;

                messages_buff.insert(msg.collective, RwLock::new(HashMap::new()));
                messages_buff
                    .get(&msg.collective)
                    .unwrap()
                    .write()
                    .await
                    .insert(msg.counter.unwrap(), RwLock::new(vec![msg]));
            }
>>>>>>> 8d43b07a
        }
    }
}<|MERGE_RESOLUTION|>--- conflicted
+++ resolved
@@ -1,29 +1,3 @@
-<<<<<<< HEAD
-use crate::types::Message;
-use bytes::Bytes;
-use futures::{FutureExt, StreamExt, TryFutureExt};
-use lapin::{
-    message::Delivery,
-    options::{
-        //BasicAckOptions,
-        BasicConsumeOptions,
-        BasicPublishOptions,
-        ExchangeDeclareOptions,
-        QueueBindOptions,
-        QueueDeclareOptions,
-    },
-    protocol::exchange,
-    types::{AMQPValue, FieldTable},
-    BasicProperties, Channel, Connection, ConnectionProperties, Consumer, ExchangeKind,
-};
-use log;
-use std::{
-    collections::{HashMap, HashSet},
-    ops::Range,
-    sync::Arc,
-};
-use tokio::sync::mpsc::{self, UnboundedReceiver, UnboundedSender};
-=======
 use std::{collections::HashMap, ops::Range, sync::Arc};
 
 use async_trait::async_trait;
@@ -70,7 +44,6 @@
 pub trait SendReceiveFactory: Send + Sync {
     async fn create_remote_proxies(&self) -> Result<HashMap<u32, Box<dyn SendReceiveProxy>>>;
 }
->>>>>>> 8d43b07a
 
 #[async_trait]
 pub trait Middleware {
@@ -80,223 +53,6 @@
     ) -> Result<HashMap<u32, Box<dyn MiddlewareProxy>>>;
 }
 
-<<<<<<< HEAD
-#[derive(Debug, Clone)]
-pub struct MiddlewareArguments {
-    rabbitmq_uri: String,
-    burst_id: String,
-    burst_size: u32,
-    group_id: u32,
-    groups: u32,
-    group_range: Range<u32>,
-    durable_queues: bool,
-    broadcast_channel_size: u32,
-}
-
-impl MiddlewareArguments {
-    pub fn new(
-        burst_id: String,
-        burst_size: u32,
-        groups: u32,
-        group_id: u32,
-        group_range: Range<u32>,
-        rabbitmq_uri: String,
-        durable_queues: bool,
-        broadcast_channel_size: u32,
-    ) -> Self {
-        Self {
-            burst_id,
-            burst_size,
-            groups,
-            group_id,
-            group_range,
-            rabbitmq_uri,
-            durable_queues,
-            broadcast_channel_size,
-        }
-    }
-}
-
-pub struct BurstMiddleware {
-    pub worker_id: u32,
-    pub burst_id: String,
-    pub burst_size: u32,
-    pub group_id: u32,
-    pub groups: u32,
-    pub group_set: HashSet<u32>,
-    channel: UnboundedReceiver<Message>,
-    group_channels: Arc<HashMap<u32, UnboundedSender<Message>>>,
-    broadcast_channel_tx: tokio::sync::broadcast::Sender<Message>,
-    broadcast_channel_rx: tokio::sync::broadcast::Receiver<Message>,
-    rabbitmq_channel: Channel,
-    rabbitmq_consumer: Consumer,
-}
-
-pub async fn create_group_handlers(args: MiddlewareArguments) -> Result<Vec<BurstMiddleware>> {
-    let group_set = args.group_range.collect::<HashSet<_>>();
-    let group_size = group_set.len();
-
-    let rabbitmq_conn =
-        Connection::connect(&args.rabbitmq_uri, ConnectionProperties::default()).await?;
-    let channel = rabbitmq_conn.create_channel().await?; // TODO: set publisher_confirms to true
-
-    // Declare exchanges, one direct for worker queues and one fanout for each group
-    let mut options = ExchangeDeclareOptions::default();
-    options.durable = args.durable_queues;
-    channel
-        .exchange_declare(
-            &format!("burst_{}_direct", args.burst_id).as_str(),
-            ExchangeKind::Direct,
-            options,
-            FieldTable::default(),
-        )
-        .await?;
-    futures::future::try_join_all((0..args.groups).map(|group_id| {
-        let mut options = ExchangeDeclareOptions::default();
-        options.durable = args.durable_queues;
-        channel.exchange_declare(
-            format!("burst_{}_fanout-group-{}", args.burst_id, group_id).leak(),
-            ExchangeKind::Fanout,
-            options,
-            FieldTable::default(),
-        )
-    }))
-    .await?;
-
-    // Declare all worker queues and bind them to direct exchange
-    let mut options = QueueDeclareOptions::default();
-    options.durable = args.durable_queues;
-
-    futures::future::try_join_all((0..args.burst_size).map(|worker_id| {
-        channel.queue_declare(
-            format!("burst_{}_worker-{}", args.burst_id.clone(), worker_id).leak(),
-            options,
-            FieldTable::default(),
-        )
-    }))
-    .await?;
-
-    futures::future::try_join_all((0..args.burst_size).map(|queue_name| {
-        channel.queue_bind(
-            format!("burst_{}_worker-{}", args.burst_id, queue_name).leak(),
-            format!("burst_{}_direct", args.burst_id).leak(),
-            format!("burst_{}_worker-{}", args.burst_id, queue_name).leak(),
-            QueueBindOptions::default(),
-            FieldTable::default(),
-        )
-    }))
-    .await?;
-
-    // Bind group queues to this group's exchange
-    futures::future::try_join_all(group_set.iter().map(|worker_id| {
-        channel.queue_bind(
-            format!("burst_{}_worker-{}", args.burst_id, worker_id).leak(),
-            format!("burst_{}_fanout-group-{}", args.burst_id, args.group_id).leak(),
-            "",
-            QueueBindOptions::default(),
-            FieldTable::default(),
-        )
-    }))
-    .await?;
-
-    channel.close(200, "Bye").await?;
-
-    // Create local channels
-    let mut tx_chans = HashMap::with_capacity(group_size);
-    let mut rx_chans = Vec::with_capacity(group_size);
-    for id in group_set.iter() {
-        let (tx, rx) = mpsc::unbounded_channel::<Message>();
-        tx_chans.insert(*id, tx);
-        rx_chans.push((*id, rx));
-    }
-
-    let tx_chans = Arc::new(tx_chans);
-
-    // create broadcast channel for this group
-    let (broadcast_channel, _) =
-        tokio::sync::broadcast::channel::<Message>(args.broadcast_channel_size as usize);
-
-    // Initialize worker handlers
-    let mut handlers = Vec::with_capacity(group_size);
-    for (id, rx) in rx_chans {
-        let rabbitmq_channel = rabbitmq_conn.create_channel().await?;
-        let mut options = BasicConsumeOptions::default();
-        options.no_ack = true;
-        let consumer = rabbitmq_channel
-            .basic_consume(
-                &format!("burst_{}_worker-{}", args.burst_id, id),
-                &format!("{}_{} consumer", args.burst_id, id),
-                options,
-                FieldTable::default(),
-            )
-            .await?;
-        let burst_worker_handler = BurstMiddleware {
-            burst_id: args.burst_id.clone(),
-            burst_size: args.burst_size,
-            worker_id: id,
-            channel: rx,
-            group_channels: tx_chans.clone(),
-            broadcast_channel_tx: broadcast_channel.clone(),
-            broadcast_channel_rx: broadcast_channel.subscribe(),
-            groups: args.groups,
-            group_id: args.group_id,
-            group_set: group_set.clone(),
-            rabbitmq_channel: rabbitmq_channel,
-            rabbitmq_consumer: consumer,
-        };
-        handlers.push(burst_worker_handler);
-    }
-    Ok(handlers)
-}
-
-impl BurstMiddleware {
-    pub async fn send(&self, target: u32, data: Bytes) -> Result<()> {
-        let chunk_id = 0;
-        let last_chunk = true;
-
-        if target >= self.burst_size {
-            return Err(format!("worker with id {} does not exist", target).into());
-        }
-
-        match self.group_channels.get(&target) {
-            Some(tx) => {
-                log::debug!(
-                    "[worker {}] Sending message with size {} to worker {} through local channel",
-                    self.worker_id,
-                    data.len(),
-                    target
-                );
-                // send to local channel
-                tx.send(Message {
-                    sender_id: self.worker_id,
-                    data,
-                    chunk_id,
-                    last_chunk,
-                })?;
-            }
-            None => {
-                // send message trough rabbitmq
-                log::debug!(
-                    "[worker {}] Sending message with size {} to worker {} through rabbitmq",
-                    self.worker_id,
-                    data.len(),
-                    target
-                );
-                let mut fields = FieldTable::default();
-                fields.insert("sender_id".into(), AMQPValue::LongUInt(self.worker_id));
-                fields.insert("chunk_id".into(), AMQPValue::LongUInt(chunk_id));
-                fields.insert("last_chunk".into(), AMQPValue::Boolean(last_chunk));
-
-                self.rabbitmq_channel
-                    .basic_publish(
-                        &format!("burst_{}_direct", self.burst_id),
-                        &format!("burst_{}_worker-{}", self.burst_id, target),
-                        BasicPublishOptions::default(),
-                        &data,
-                        BasicProperties::default().with_headers(fields),
-                    )
-                    .await?;
-=======
 #[derive(Clone, Debug)]
 pub struct MiddlewareOptions {
     pub global_range: Range<u32>,
@@ -645,28 +401,11 @@
                 for msg in msgs.write().await.drain(..) {
                     r.push(msg);
                 }
->>>>>>> 8d43b07a
             }
         }
         r
     }
 
-<<<<<<< HEAD
-        Ok(())
-    }
-
-    pub async fn recv(&mut self) -> Result<Message> {
-        // receive blocking
-        let handle = async {
-            let msg = self.channel.recv().await.unwrap();
-            log::debug!(
-                "[worker {}] Received message with size {} from worker {} through local channel",
-                self.worker_id,
-                msg.data.len(),
-                msg.sender_id
-            );
-            Ok::<Message, Error>(msg)
-=======
     async fn receive_message<P>(&mut self, broadcast: bool, filter: P) -> Result<Message>
     where
         P: Fn(&Message) -> bool,
@@ -731,26 +470,12 @@
                 }
             }
             Ok::<Vec<Message>, Error>(local_msgs)
->>>>>>> 8d43b07a
         };
 
         let mut remote_msgs = Vec::new();
 
         // Receive from rabbitmq
         let fut = async {
-<<<<<<< HEAD
-            // receive blocking
-            let delivery = self.rabbitmq_consumer.next().await.unwrap()?;
-            //delivery.ack(BasicAckOptions::default()).await?;
-            let msg = Self::get_rabbitmq_message(delivery);
-            log::debug!(
-                "[worker {}] Received message with size {} from worker {} through rabbitmq",
-                self.worker_id,
-                msg.data.len(),
-                msg.sender_id
-            );
-            Ok::<Message, Error>(msg)
-=======
             while remote_msgs.len() < remote {
                 // receive blocking
                 let msg = self.receive_remote().await?;
@@ -761,7 +486,6 @@
                 }
             }
             Ok::<Vec<Message>, Error>(remote_msgs)
->>>>>>> 8d43b07a
         };
 
         let (mut local, remote) = tokio::try_join!(local, fut)?;
@@ -769,135 +493,6 @@
         Ok(local)
     }
 
-<<<<<<< HEAD
-    pub async fn broadcast(&mut self, data: Option<Bytes>) -> Result<Message> {
-        if let Some(data) = data {
-            log::debug!(
-                "[worker {}] Broadcasting message with size {}",
-                self.worker_id,
-                data.len()
-            );
-            let chunk_id = 0;
-            let last_chunk = true;
-            let msg = Message {
-                sender_id: self.worker_id,
-                data: data.clone(),
-                chunk_id,
-                last_chunk,
-            };
-
-            self.broadcast_channel_tx.send(msg)?;
-
-            futures::future::try_join_all(
-                (0..self.groups)
-                    .filter(|target_group| *target_group != self.group_id)
-                    .map(|target_group| {
-                        let mut fields = FieldTable::default();
-                        fields.insert("sender_id".into(), AMQPValue::LongUInt(self.worker_id));
-                        fields.insert("chunk_id".into(), AMQPValue::LongUInt(chunk_id));
-                        fields.insert("last_chunk".into(), AMQPValue::Boolean(last_chunk));
-
-                        let exchange =
-                            format!("burst_{}_fanout-group-{}", self.burst_id, target_group);
-                        log::debug!(
-                            "[worker {}] Sending broadcast message with size {} to exchange {}",
-                            self.worker_id,
-                            data.len(),
-                            exchange
-                        );
-
-                        self.rabbitmq_channel.basic_publish(
-                            exchange.leak(),
-                            "",
-                            BasicPublishOptions::default(),
-                            &data,
-                            BasicProperties::default().with_headers(fields),
-                        )
-                    }),
-            )
-            .await?;
-
-            // Consume self broadcast message to avoid receiving it in the next receive
-            let msg = self.broadcast_channel_rx.recv().await?;
-            Ok::<Message, Error>(msg)
-        } else {
-            log::debug!("[worker {}] Receiving broadcast message", self.worker_id);
-            // Receive from local channel
-            let local = async {
-                // receive blocking
-                let msg = self.broadcast_channel_rx.recv().await?;
-                log::debug!(
-                    "[worker {}] Received broadcast message with size {} from worker {} through local channel",
-                    self.worker_id,
-                    msg.data.len(),
-                    msg.sender_id
-                );
-                Ok::<Message, Error>(msg)
-            };
-
-            // Receive from rabbitmq
-            let fut = async {
-                // receive blocking
-                let delivery = self.rabbitmq_consumer.next().await.unwrap()?;
-                log::debug!(
-                    "[worker {}] Received broadcast message with size {} from worker {} through rabbitmq",
-                    self.worker_id,
-                    delivery.data.len(),
-                    delivery.properties.headers().as_ref().unwrap().inner().get("sender_id").unwrap().as_long_uint().unwrap()
-                );
-                //delivery.ack(BasicAckOptions::default()).await?;
-                Ok::<Message, Error>(Self::get_rabbitmq_message(delivery))
-            };
-
-            tokio::select! {
-                msg = local => Ok(msg?),
-                msg = fut => Ok(msg?),
-            }
-        }
-    }
-
-    pub async fn scatter() {}
-
-    pub async fn gather() {}
-
-    fn get_rabbitmq_message(delivery: Delivery) -> Message {
-        let data = Bytes::from(delivery.data);
-        let sender_id = delivery
-            .properties
-            .headers()
-            .as_ref()
-            .unwrap()
-            .inner()
-            .get("sender_id")
-            .unwrap()
-            .as_long_uint()
-            .unwrap();
-        let chunk_id = delivery
-            .properties
-            .headers()
-            .as_ref()
-            .unwrap()
-            .inner()
-            .get("chunk_id")
-            .unwrap()
-            .as_long_uint()
-            .unwrap();
-        let last_chunk = delivery
-            .properties
-            .headers()
-            .as_ref()
-            .unwrap()
-            .inner()
-            .get("last_chunk")
-            .unwrap()
-            .as_bool()
-            .unwrap();
-        Message {
-            sender_id,
-            data,
-            chunk_id,
-            last_chunk,
-=======
     async fn receive_remote(&self) -> Result<Message> {
         self.remote_send_receive.recv().await
     }
@@ -942,7 +537,6 @@
                     .await
                     .insert(msg.counter.unwrap(), RwLock::new(vec![msg]));
             }
->>>>>>> 8d43b07a
         }
     }
 }