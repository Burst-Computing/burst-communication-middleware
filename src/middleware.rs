use crate::{
    chunk_store::chunk_message, impl_chainable_setter, message_store::MessageStoreChunked,
    CollectiveType, Message, Result,
};
use async_trait::async_trait;
use bytes::Bytes;
use futures::{stream::FuturesUnordered, StreamExt};
use std::{
    collections::{HashMap, HashSet},
    fmt::Debug,
    hash::Hash,
    sync::Arc,
};

const ROOT_ID: u32 = 0;

const MB: usize = 1024 * 1024;
const DEFAULT_MESSAGE_CHUNK_SIZE: usize = 1 * MB;

pub trait SendReceiveProxy: SendProxy + ReceiveProxy + Send + Sync {}

#[async_trait]
pub trait SendProxy: Send + Sync {
    async fn send(&self, dest: u32, msg: Message) -> Result<()>;
}

#[async_trait]
pub trait ReceiveProxy: Send + Sync {
    async fn recv(&self, source: u32) -> Result<Message>;
}

pub trait BroadcastProxy: BroadcastSendProxy + BroadcastReceiveProxy + Send + Sync {}

#[async_trait]
pub trait BroadcastSendProxy: Send + Sync {
    async fn broadcast_send(&self, msg: Message) -> Result<()>;
}

#[async_trait]
pub trait BroadcastReceiveProxy: Send + Sync {
    async fn broadcast_recv(&self) -> Result<Message>;
}

#[async_trait]
pub trait SendReceiveFactory<T>: Send + Sync {
    async fn create_proxies(
        burst_options: Arc<BurstOptions>,
        options: T,
    ) -> Result<HashMap<u32, (Box<dyn SendReceiveProxy>, Box<dyn BroadcastProxy>)>>;
}

#[async_trait]
pub trait SendReceiveLocalFactory<T>: Send + Sync {
    async fn create_proxies(
        burst_options: Arc<BurstOptions>,
        options: T,
    ) -> Result<HashMap<u32, (Box<dyn SendReceiveProxy>, Box<dyn BroadcastProxy>)>>;
}

#[derive(Clone, Debug)]
pub struct BurstOptions {
    pub burst_id: String,
    pub burst_size: u32,
    pub group_ranges: HashMap<String, HashSet<u32>>,
    pub group_id: String,
    pub enable_message_chunking: bool,
    pub message_chunk_size: usize,
}

#[derive(Clone, Debug)]
pub struct BurstInfo {
    pub burst_id: String,
    pub burst_size: u32,
    pub group_ranges: HashMap<String, HashSet<u32>>,
    pub worker_id: u32,
    pub group_id: String,
}

impl BurstOptions {
    pub fn new(
        burst_size: u32,
        group_ranges: HashMap<String, HashSet<u32>>,
        group_id: String,
    ) -> Self {
        Self {
            burst_id: "default".to_string(),
            burst_size,
            group_ranges,
            group_id,
            enable_message_chunking: false,
            message_chunk_size: DEFAULT_MESSAGE_CHUNK_SIZE,
        }
    }

    impl_chainable_setter!(burst_id, String);
    impl_chainable_setter!(burst_size, u32);
    impl_chainable_setter!(group_ranges, HashMap<String, HashSet<u32>>);
    impl_chainable_setter!(group_id, String);
    impl_chainable_setter!(enable_message_chunking, bool);
    impl_chainable_setter!(message_chunk_size, usize);

    pub fn build(&self) -> Self {
        self.clone()
    }
}

pub struct BurstMiddleware {
    options: Arc<BurstOptions>,

    worker_id: u32,
    group: HashSet<u32>,
    group_worker_leader: u32,

    local_send_receive: Arc<dyn SendReceiveProxy>,
    remote_send_receive: Arc<dyn SendReceiveProxy>,

    local_broadcast: Arc<dyn BroadcastProxy>,
    remote_broadcast: Arc<dyn BroadcastProxy>,

    collective_counters: HashMap<CollectiveType, u32>,
    send_counters: HashMap<u32, u32>,
    receive_counters: HashMap<u32, u32>,

    message_buffer: MessageStoreChunked,
    enable_message_chunking: bool,
    message_chunk_size: usize,
}

impl BurstMiddleware {
    pub async fn create_proxies<LocalImpl, RemoteImpl, LocalOptions, RemoteOptions>(
        options: BurstOptions,
        local_impl_options: LocalOptions,
        remote_impl_options: RemoteOptions,
    ) -> Result<HashMap<u32, Self>>
    where
        LocalImpl: SendReceiveLocalFactory<LocalOptions>,
        RemoteImpl: SendReceiveFactory<RemoteOptions>,
        LocalOptions: Send + Sync,
        RemoteOptions: Send + Sync,
    {
        log::debug!("Creating proxies {:?}", options);
        let options = Arc::new(options);
        let current_group = options.group_ranges.get(&options.group_id).unwrap();

        let mut local_proxies =
            LocalImpl::create_proxies(options.clone(), local_impl_options).await?;
        let mut remote_proxies =
            RemoteImpl::create_proxies(options.clone(), remote_impl_options).await?;

        let mut proxies = HashMap::new();

        for id in current_group {
            let (local_direct_proxy, local_broadcast_proxy) = local_proxies.remove(id).unwrap();
            let (remote_direct_proxy, remote_broadcast_proxy) = remote_proxies.remove(id).unwrap();
            let proxy = BurstMiddleware::new(
                options.clone(),
                local_direct_proxy,
                remote_direct_proxy,
                local_broadcast_proxy,
                remote_broadcast_proxy,
                *id,
                current_group.clone(),
            );
            proxies.insert(*id, proxy);
        }

        Ok(proxies)
    }

    pub fn new(
        options: Arc<BurstOptions>,
        local_send_receive: Box<dyn SendReceiveProxy>,
        remote_send_receive: Box<dyn SendReceiveProxy>,
        local_broadcast: Box<dyn BroadcastProxy>,
        remote_broadcast: Box<dyn BroadcastProxy>,
        worker_id: u32,
        group: HashSet<u32>,
    ) -> Self {
        let enable_message_chunking = options.enable_message_chunking;
        let message_chunk_size = options.message_chunk_size;

        // create counters
        let counters = [
            CollectiveType::Broadcast,
            CollectiveType::Gather,
            CollectiveType::Scatter,
            CollectiveType::AllToAll,
        ]
        .into_iter()
        .map(|c| (c, 0))
        .collect();

        let send_counters: HashMap<u32, u32> = (0..options.burst_size).map(|id| (id, 0)).collect();
        let receive_counters = send_counters.clone();

<<<<<<< HEAD
        let message_store = MessageStoreChunked::new(
            0..options.burst_size,
            &[
                CollectiveType::Direct,
                CollectiveType::Broadcast,
                CollectiveType::Scatter,
                CollectiveType::Gather,
                CollectiveType::AllToAll,
            ],
        );
=======
        let message_store = MessageStoreChunked::new(options.message_chunk_size);
>>>>>>> c4d8dc72

        // The worker with the lowest id in the group is the group leader
        let group_worker_leader = *group.iter().min().unwrap();

        Self {
            options,
            worker_id,
            group,
            group_worker_leader,
            local_send_receive: local_send_receive.into(),
            remote_send_receive: remote_send_receive.into(),
            local_broadcast: local_broadcast.into(),
            remote_broadcast: remote_broadcast.into(),
            collective_counters: counters,
            send_counters,
            receive_counters,
            message_buffer: message_store,
            enable_message_chunking,
            message_chunk_size,
        }
    }

    pub async fn send(&mut self, dest: u32, data: Bytes) -> Result<()> {
        let counter = Self::get_counter(&self.send_counters, &dest)?;
        let msg = Message {
            sender_id: self.worker_id,
            chunk_id: 0,
            num_chunks: 1,
            counter,
            collective: CollectiveType::Direct,
            data,
        };
        self.send_message(dest, msg).await?;
        Self::increment_counter(&mut self.send_counters, &dest)?;
        Ok(())
    }

    pub async fn recv(&mut self, from: u32) -> Result<Message> {
        // let counter = self.get_counter(&CollectiveType::Direct);
        let counter = Self::get_counter(&self.receive_counters, &from)?;
        let msg = self
            .get_message(from, &CollectiveType::Direct, counter)
            .await?;
        Self::increment_counter(&mut self.receive_counters, &from)?;
        Ok(msg)
    }

    pub async fn broadcast(&mut self, data: Option<Bytes>, root: u32) -> Result<Message> {
        let counter = Self::get_counter(&self.collective_counters, &CollectiveType::Broadcast)?;

        if self.worker_id == root {
            // The root worker sends the broadcast message
            let data = data.expect("Root worker must send data");

            let msg = Message {
                sender_id: self.worker_id,
                chunk_id: 0,
                num_chunks: 1,
                counter,
                collective: CollectiveType::Broadcast,
                data,
            };

            // Send the message to the local channel for the local group
            let local_fut = self.local_broadcast.broadcast_send(msg.clone());

            if self.enable_message_chunking {
                // do remote send with chunking if enabled
                let chunked_messages = chunk_message(&msg, self.message_chunk_size);
                log::debug!("Chunked message in {} parts", chunked_messages.len());

                let futures = chunked_messages
                    .into_iter()
                    .map(|msg| Self::broadcast_send(Arc::clone(&self.remote_broadcast), msg))
                    .map(tokio::spawn)
                    .collect::<FuturesUnordered<_>>();
                futures::future::try_join_all(futures).await?;
            } else {
                // do remote send in one chunk
                self.remote_broadcast.broadcast_send(msg).await?;
            }

            local_fut.await?;
        } else {
            // For non-root workers, check if the root worker is remote
            // and if this worker is the group leader
            if !self.group.contains(&root) && self.worker_id == self.group_worker_leader {
                // Only the group leader receives the broadcast message via the remote channel
                // And it will send it to the rest of the group via the local channel
                let msg = self.get_broadcast_message(root, counter).await?;
                // let msg = self.remote_broadcast.broadcast_recv().await?;
                self.local_broadcast.broadcast_send(msg).await?;
            }
        }

        // Eventually all workers (root, local and remote)
        // will receive the broadcast message via the local channel
        let msg = self.local_broadcast.broadcast_recv().await?;
        // Increment broadcast counter
        Self::increment_counter(&mut self.collective_counters, &CollectiveType::Broadcast)?;

        Ok(msg)
    }

    pub async fn gather(&mut self, data: Bytes) -> Result<Option<Vec<Message>>> {
        let counter = Self::get_counter(&self.collective_counters, &CollectiveType::Gather)?;

        let mut result: Option<Vec<Message>> = None;
        let msg = Message {
            sender_id: self.worker_id,
            chunk_id: 0,
            num_chunks: 1,
            counter,
            collective: CollectiveType::Gather,
            data,
        };

        if self.worker_id == ROOT_ID {
            let mut gathered = Vec::with_capacity(self.options.burst_size as usize);
            gathered.push(msg);

            // create a new hashset with all worker ids except self
            let sender_ids = HashSet::<u32>::from_iter(0..self.options.burst_size)
                .difference(&HashSet::from_iter(vec![self.worker_id]))
                .copied()
                .collect::<HashSet<u32>>();
            let messages = self
                .get_messages(&CollectiveType::Gather, counter, sender_ids)
                .await?;

            gathered.extend(messages);
            gathered.sort_by_key(|msg| msg.sender_id);

            result = Some(gathered)
        } else {
            self.send_message(ROOT_ID, msg).await?;
        }

        Self::increment_counter(&mut self.collective_counters, &CollectiveType::Gather)?;
        Ok(result)
    }

    pub async fn scatter(&mut self, data: Option<Vec<Bytes>>) -> Result<Message> {
        let counter = Self::get_counter(&self.collective_counters, &CollectiveType::Scatter)?;

        let result: Message;

        if self.worker_id == ROOT_ID {
            let data = data.expect("Root worker must send data");
            if data.len() != (self.options.burst_size as usize) {
                return Err("Data size must be equal to burst size".into());
            }

            result = Message {
                sender_id: ROOT_ID,
                chunk_id: 0,
                num_chunks: 1,
                counter,
                collective: CollectiveType::Scatter,
                data: data[ROOT_ID as usize].clone(),
            };

            let messages = data
                .into_iter()
                .enumerate()
                .map(|(to, data)| {
                    (
                        to as u32,
                        Message {
                            sender_id: ROOT_ID,
                            chunk_id: 0,
                            num_chunks: 1,
                            counter,
                            collective: CollectiveType::Scatter,
                            data,
                        },
                    )
                })
                .collect();

            self.send_messages(messages).await?;
        } else {
            result = self
                .get_message(ROOT_ID, &CollectiveType::Scatter, counter)
                .await?;
        }

        // Increment scatter counter
        Self::increment_counter(&mut self.collective_counters, &CollectiveType::Scatter)?;
        Ok(result)
    }

    pub async fn all_to_all(&mut self, data: Vec<Bytes>) -> Result<Vec<Message>> {
        let counter = Self::get_counter(&self.collective_counters, &CollectiveType::AllToAll)?;

        if data.len() != (self.options.burst_size as usize) {
            return Err("Data size must be equal to burst size".into());
        }

        // first send to all workers
        let send_messages = data
            .into_iter()
            .enumerate()
            .map(|(to, data)| {
                (
                    to as u32,
                    Message {
                        sender_id: ROOT_ID,
                        chunk_id: 0,
                        num_chunks: 1,
                        counter,
                        collective: CollectiveType::Scatter,
                        data,
                    },
                )
            })
            .collect();

        self.send_messages(send_messages).await?;

        let mut received_messages = self
            .get_messages(
                &CollectiveType::AllToAll,
                counter,
                HashSet::from_iter(0..self.options.burst_size),
            )
            .await?;

        // Sort by sender_id
        received_messages.sort_by_key(|msg| msg.sender_id);

        // Increment all_to_all counter
        Self::increment_counter(&mut self.collective_counters, &CollectiveType::AllToAll)?;
        Ok(received_messages)
    }

    pub fn info(&self) -> BurstInfo {
        BurstInfo {
            burst_id: self.options.burst_id.clone(),
            burst_size: self.options.burst_size,
            group_ranges: self.options.group_ranges.clone(),
            worker_id: self.worker_id,
            group_id: self.options.group_id.clone(),
        }
    }

    async fn send_message(&self, to: u32, msg: Message) -> Result<()> {
        if to >= self.options.burst_size {
            return Err("worker with id {} does not exist".into());
        }

        if self.group.contains(&to) {
            // do local send always in one chunk
            return self.local_send_receive.send(to, msg).await;
        } else if self.enable_message_chunking {
            // do remote send with chunking if enabled
            let chunked_messages = chunk_message(&msg, self.message_chunk_size);
            log::debug!("Chunked message in {} parts", chunked_messages.len());
            self.send_messages_to(to, chunked_messages).await?;
        } else {
            // do remote send in one chunk
            return self.remote_send_receive.send(to, msg).await;
        }

        Ok(())
    }

    async fn send_messages(&self, msgs: Vec<(u32, Message)>) -> Result<()> {
        let futures: FuturesUnordered<_> = msgs
            .into_iter()
            .map(|(to, msg)| {
                if self.group.contains(&to) {
                    (to, Arc::clone(&self.local_send_receive), msg)
                } else {
                    (to, Arc::clone(&self.remote_send_receive), msg)
                }
            })
            .flat_map(|(to, proxy, msg)| {
                if self.enable_message_chunking {
                    // do remote send with chunking if enabled
                    let chunked_messages = chunk_message(&msg, self.message_chunk_size);
                    log::debug!("Chunked message in {} parts", chunked_messages.len());
                    chunked_messages
                        .into_iter()
                        .map(|msg| (to, Arc::clone(&proxy), msg))
                        .collect::<Vec<_>>()
                } else {
                    // do remote send in one chunk
                    vec![(to, proxy, msg)]
                }
            })
            .map(|(id, proxy, msg)| Self::proxy_send(id, proxy, msg))
            .map(tokio::spawn)
            .collect::<FuturesUnordered<_>>();

        futures::future::try_join_all(futures).await?;
        Ok(())
    }

    async fn send_messages_to(&self, to: u32, msgs: Vec<Message>) -> Result<()> {
        let proxy = if self.group.contains(&to) {
            &self.local_send_receive
        } else {
            &self.remote_send_receive
        };
        let futures = msgs
            .into_iter()
            .map(|msg| Self::proxy_send(to, Arc::clone(proxy), msg))
            .map(tokio::spawn)
            .collect::<FuturesUnordered<_>>();

        futures::future::try_join_all(futures).await?;
        Ok(())
    }

    async fn get_message(
        &mut self,
        from: u32,
        collective: &CollectiveType,
        counter: u32,
    ) -> Result<Message> {
        if from >= self.options.burst_size {
            return Err("worker with id {} does not exist".into());
        }
        log::debug!(
            "[Worker {:?}] get_message: from => {:?} collective => {:?} counter => {:?}",
            self.worker_id,
            from,
            collective,
            counter
        );

        loop {
            // Check if complete message is in buffer
            if let Some(msg) = self.message_buffer.get(&from, collective, &counter) {
                return Ok(msg);
            };

            // Block and receive next message
            let proxy = if self.group.contains(&from) {
                &self.local_send_receive
            } else {
                &self.remote_send_receive
            };

            let msg = proxy.recv(from).await?;
            log::debug!("[Worker {}] received message {:?}", self.worker_id, msg);

            // Check if this is the message we are waiting for
            if msg.counter == counter && msg.collective == *collective && msg.sender_id == from {
                if msg.num_chunks == 1 {
                    return Ok(msg);
                } else {
                    // If message is chunked, we need to receive all chunks
                    let complete_msg = self.get_complete_message(msg, Arc::clone(proxy)).await?;
                    return Ok(complete_msg);
                }
            } else {
                // got a message with another collective or counter, loop until we receive what we want
                self.message_buffer.insert(msg);
                log::debug!(
                    "[Worker {}] Put message in buffer, get next message",
                    self.worker_id
                )
            }
        }
    }

    async fn get_complete_message(
        &mut self,
        msg_chunk: Message,
        proxy: Arc<dyn SendReceiveProxy>,
    ) -> Result<Message> {
        if !self.enable_message_chunking || (msg_chunk.num_chunks) < 2 {
            panic!("get_complete_message called with non-chunked message")
        }

        let from = msg_chunk.sender_id;
        let collective = msg_chunk.collective;
        let counter = msg_chunk.counter;
        let num_chunks = msg_chunk.num_chunks;

        // put first chunk into buffer, we will put the rest as we receive them
        self.message_buffer.insert(msg_chunk);

        // Check if we have some chunks already in the buffer
        let missing_chunks =
            match self
                .message_buffer
                .num_chunks_stored(&from, &collective, &counter)
            {
                Some(n) => num_chunks - n, // we will have at least 1 chunk in the buffer
                None => panic!("Inserted first chunk into buffer but now it's gone"), // we should have at least the first chunk in the buffer
            };

        if missing_chunks == 0 {
            // we already have all chunks in the buffer, this was the last one
            if let Some(msg) = self.message_buffer.get(&from, &collective, &counter) {
                return Ok(msg);
            } else {
                // something went wrong
                return Err("There are no missing chunks but the message is not complete".into());
            }
        }

        log::debug!(
            "[Worker {}] Waiting for {} missing chunks for message (collective={}, counter={}, sender={})",
            self.worker_id,
            missing_chunks,
            collective,
            counter,
            from
        );

        // we will expect, at least, N - 1 more messages, where N is the number of chunks
        let mut futures = (0..missing_chunks)
            .map(|_| Self::proxy_recv(from, Arc::clone(&proxy)))
            .map(tokio::spawn)
            .collect::<FuturesUnordered<_>>();

        // Loop until all chunks are received
        while let Some(fut) = futures.next().await {
            match fut {
                Ok((id, fut_res)) => {
                    let msg = fut_res?;
                    log::debug!("[Worker {}] received message {:?}", self.worker_id, msg);

                    if msg.sender_id != id || msg.counter != counter || msg.collective != collective
                    {
                        // we got a message with another collective, counter or sender, we will need to receive yet another message
                        futures.push(tokio::spawn(Self::proxy_recv(id, Arc::clone(&proxy))));
                    }

                    // Put msg into buffer, either if it's a chunk or another unrelated message
                    self.message_buffer.insert(msg);
                }
                Err(e) => {
                    log::error!("Error receiving message {:?}", e);
                }
            }
        }

        log::debug!("[Worker {}] received all chunks", self.worker_id);

        // at this point, we should have all chunks in the buffer
        if let Some(msg) = self.message_buffer.get(&from, &collective, &counter) {
            Ok(msg)
        } else {
            // something went wrong
            // TODO try receiving more messages?
            Err("Waited for all chunks but some are missing".into())
        }
    }

    async fn get_messages(
        &mut self,
        collective: &CollectiveType,
        counter: u32,
        sender_ids: HashSet<u32>,
    ) -> Result<Vec<Message>> {
        let mut messages = Vec::with_capacity(sender_ids.len());

        // Retrieve pending messages from buffer
        let mut sender_ids_found: HashSet<u32> = HashSet::new();
        for id in sender_ids.iter() {
            if let Some(msg) = self.message_buffer.get(id, collective, &counter) {
                messages.push(msg);
                sender_ids_found.insert(*id);
            }
        }

        // Receive missing messages
        let mut futures: FuturesUnordered<_> = sender_ids
            .difference(&sender_ids_found)
            .map(|id| {
                if self.group.contains(id) {
                    (*id, Arc::clone(&self.local_send_receive))
                } else {
                    (*id, Arc::clone(&self.remote_send_receive))
                }
            })
            .map(|(id, proxy)| Self::proxy_recv(id, proxy))
            .map(tokio::spawn)
            .collect::<FuturesUnordered<_>>();

        // Loop until all messages are received
        while let Some(fut) = futures.next().await {
            match fut {
                Ok((id, fut_res)) => {
                    let msg = fut_res?;
                    if msg.num_chunks == 1
                        && msg.counter == counter
                        && msg.collective == *collective
                    {
                        messages.push(msg);
                    } else {
                        let sender_id = msg.sender_id;

                        // Received either a partial message, or other collective message
                        // put it into buffer
                        self.message_buffer.insert(msg);

                        // check if we have a complete message in the buffer
                        if let Some(msg) = self.message_buffer.get(&sender_id, collective, &counter)
                        {
                            messages.push(msg);
                        } else {
                            // if not, spawn a new task to receive another message
                            let proxy = if self.group.contains(&id) {
                                Arc::clone(&self.local_send_receive)
                            } else {
                                Arc::clone(&self.remote_send_receive)
                            };
                            futures.push(tokio::spawn(Self::proxy_recv(id, proxy)));
                        }
                    }
                }
                Err(e) => {
                    log::error!("Error receiving message {:?}", e);
                }
            }
        }

        Ok(messages)
    }

    async fn get_broadcast_message(&mut self, root: u32, counter: u32) -> Result<Message> {
        // Check if complete message is in buffer
        if let Some(msg) = self
            .message_buffer
            .get(&ROOT_ID, &CollectiveType::Broadcast, &counter)
        {
            return Ok(msg);
        };

        // Loop until we receive a message with the counter we are waiting for
        loop {
            let msg = Self::broadcast_recv(Arc::clone(&self.remote_broadcast)).await?;
            log::debug!(
                "[Worker {}] received broadcast message {:?}",
                self.worker_id,
                msg
            );

            // Check if this is the message we are waiting for
            if msg.counter == counter {
                if msg.num_chunks == 1 {
                    return Ok(msg);
                }

                // If message is chunked, we need to receive all chunks
                if !self.enable_message_chunking || (msg.num_chunks) < 2 {
                    panic!("get_complete_message called with non-chunked message")
                }

                // put first chunk into buffer, we will put the rest as we receive them
                let num_chunks = msg.num_chunks;
                self.message_buffer.insert(msg);

                // Check if we have some chunks already in the buffer
                let missing_chunks = match self.message_buffer.num_chunks_stored(
                    &root,
                    &CollectiveType::Broadcast,
                    &counter,
                ) {
                    Some(n) => num_chunks - n, // we will have at least 1 chunk in the buffer
                    None => panic!("Inserted first chunk into buffer but now it's gone"), // we should have at least the first chunk in the buffer
                };

                if missing_chunks == 0 {
                    // we already have all chunks in the buffer, this was the last one
                    if let Some(msg) =
                        self.message_buffer
                            .get(&root, &CollectiveType::Broadcast, &counter)
                    {
                        return Ok(msg);
                    } else {
                        // something went wrong
                        return Err(
                            "There are no missing chunks but the message is not complete".into(),
                        );
                    }
                }

                log::debug!(
                    "Waiting for {} missing chunks for broadcast message (counter={})",
                    missing_chunks,
                    counter,
                );

                // we will expect, at least, N - 1 more messages, where N is the number of chunks
                let mut futures = (0..missing_chunks)
                    .map(|_| Self::broadcast_recv(Arc::clone(&self.remote_broadcast)))
                    .map(tokio::spawn)
                    .collect::<FuturesUnordered<_>>();

                // Loop until all chunks are received
                while let Some(fut) = futures.next().await {
                    match fut {
                        Ok(fut_res) => {
                            let msg = fut_res?;
                            log::debug!("Received broadcast message {:?}", msg);

                            if msg.counter != counter {
                                // we got a message with another counter
                                // we will need to receive yet another message
                                futures.push(tokio::spawn(Self::broadcast_recv(Arc::clone(
                                    &self.remote_broadcast,
                                ))));
                            }

                            // Put msg into buffer, either if it's a chunk or another unrelated message
                            self.message_buffer.insert(msg);
                        }
                        Err(e) => {
                            log::error!("Error receiving message {:?}", e);
                        }
                    }
                }

                log::debug!("Received all broadcast chunks for counter={}", counter);

                // at this point, we should have all chunks in the buffer
                if let Some(msg) =
                    self.message_buffer
                        .get(&root, &CollectiveType::Broadcast, &counter)
                {
                    return Ok(msg);
                } else {
                    // something went wrong
                    // TODO try receiving more messages?
                    return Err("Waited for all chunks but some are missing".into());
                }
            }
            // we got a message with another counter, put it into buffer and get next message
            self.message_buffer.insert(msg);
        }
    }

    async fn proxy_recv(from: u32, proxy: Arc<dyn SendReceiveProxy>) -> (u32, Result<Message>) {
        (from, proxy.recv(from).await)
    }

    async fn proxy_send(to: u32, proxy: Arc<dyn SendReceiveProxy>, msg: Message) -> Result<()> {
        proxy.send(to, msg).await
    }

    async fn broadcast_send(proxy: Arc<dyn BroadcastProxy>, msg: Message) -> Result<()> {
        proxy.broadcast_send(msg).await
    }

    async fn broadcast_recv(proxy: Arc<dyn BroadcastProxy>) -> Result<Message> {
        proxy.broadcast_recv().await
    }

    fn get_counter<T>(map: &HashMap<T, u32>, key: &T) -> Result<u32>
    where
        T: Eq + PartialEq + Hash + Debug,
    {
        map.get(key)
            .copied()
            .ok_or(format!("Counter not found for key {:?}", key).into())
    }

    fn increment_counter<T>(map: &mut HashMap<T, u32>, key: &T) -> Result<()>
    where
        T: Eq + PartialEq + Hash + Debug,
    {
        let v = map
            .get_mut(key)
            .ok_or(format!("Counter not found for key {:?}", key))?;
        *v += 1;
        Ok(())
    }
}<|MERGE_RESOLUTION|>--- conflicted
+++ resolved
@@ -193,20 +193,7 @@
         let send_counters: HashMap<u32, u32> = (0..options.burst_size).map(|id| (id, 0)).collect();
         let receive_counters = send_counters.clone();
 
-<<<<<<< HEAD
-        let message_store = MessageStoreChunked::new(
-            0..options.burst_size,
-            &[
-                CollectiveType::Direct,
-                CollectiveType::Broadcast,
-                CollectiveType::Scatter,
-                CollectiveType::Gather,
-                CollectiveType::AllToAll,
-            ],
-        );
-=======
         let message_store = MessageStoreChunked::new(options.message_chunk_size);
->>>>>>> c4d8dc72
 
         // The worker with the lowest id in the group is the group leader
         let group_worker_leader = *group.iter().min().unwrap();
