--- conflicted
+++ resolved
@@ -482,23 +482,14 @@
             .map(|(to, data)| {
                 (
                     to as u32,
-<<<<<<< HEAD
                     LocalMessage {
                         metadata: MessageMetadata {
                             sender_id: self.worker_id,
                             chunk_id: 0,
                             num_chunks: 1,
                             counter,
-                            collective: CollectiveType::Scatter,
+                            collective: CollectiveType::AllToAll,
                         },
-=======
-                    Message {
-                        sender_id: self.worker_id,
-                        chunk_id: 0,
-                        num_chunks: 1,
-                        counter,
-                        collective: CollectiveType::AllToAll,
->>>>>>> c7b071d0
                         data,
                     },
                 )
