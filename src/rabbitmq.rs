use std::{collections::HashMap, sync::Arc};

use async_trait::async_trait;

use bytes::Bytes;
use deadpool_lapin::{Config, Pool, PoolConfig, Runtime};
use futures::{StreamExt, TryStreamExt};
use lapin::{
    message::Delivery,
    options::{
        BasicAckOptions, BasicConsumeOptions, BasicPublishOptions, ExchangeDeclareOptions,
        QueueBindOptions, QueueDeclareOptions,
    },
    types::{AMQPValue, FieldTable},
    BasicProperties, Consumer, ExchangeKind,
};
use uuid::Uuid;

use crate::{
    impl_chainable_setter, BroadcastSendProxy, BurstOptions, CollectiveType, Message, ReceiveProxy,
    Result, SendProxy, SendReceiveFactory, SendReceiveProxy,
};

#[derive(Clone, Debug)]
pub struct RabbitMQOptions {
    pub rabbitmq_uri: String,
    pub direct_exchange_prefix: String,
    pub broadcast_exchange_prefix: String,
    pub queue_prefix: String,
    pub broadcast_queue_prefix: String,
    pub ack: bool,
    pub durable_exchanges: bool,
    pub durable_queues: bool,
    pub pool_size: Option<usize>,
}

impl RabbitMQOptions {
    pub fn new(rabbitmq_uri: String) -> Self {
        Self {
            rabbitmq_uri,
            ..Default::default()
        }
    }

    impl_chainable_setter!(rabbitmq_uri, String);
    impl_chainable_setter!(direct_exchange_prefix, String);
    impl_chainable_setter!(broadcast_exchange_prefix, String);
    impl_chainable_setter!(queue_prefix, String);
    impl_chainable_setter!(ack, bool);
    impl_chainable_setter!(broadcast_queue_prefix, String);
    impl_chainable_setter!(durable_exchanges, bool);
    impl_chainable_setter!(durable_queues, bool);
    impl_chainable_setter!(pool_size, Option<usize>);

    pub fn build(&self) -> Self {
        self.clone()
    }
}

impl Default for RabbitMQOptions {
    fn default() -> Self {
        Self {
            rabbitmq_uri: "amqp://guest:guest@localhost:5672".into(),
            direct_exchange_prefix: "burst_direct".into(),
            broadcast_exchange_prefix: "burst_topict".into(),
            queue_prefix: "queue".into(),
            broadcast_queue_prefix: "broadcast_queue".into(),
            ack: true,
            durable_exchanges: true,
            durable_queues: true,
            pool_size: None,
        }
    }
}

pub struct RabbitMQMImpl;

#[async_trait]
impl SendReceiveFactory<RabbitMQOptions> for RabbitMQMImpl {
    async fn create_proxies(
        burst_options: Arc<BurstOptions>,
        rabbitmq_options: RabbitMQOptions,
        broadcast_proxy: Box<dyn BroadcastSendProxy>,
    ) -> Result<(
        HashMap<u32, Box<dyn SendReceiveProxy>>,
        Box<dyn BroadcastSendProxy>,
    )> {
        let rabbitmq_options = Arc::new(rabbitmq_options);

        let current_group = burst_options
            .group_ranges
            .get(&burst_options.group_id)
            .unwrap();

        // Create pool of connections
        let mut config = Config::default();
        let mut pool_config = PoolConfig::default();
        pool_config.max_size = rabbitmq_options.pool_size.unwrap_or(current_group.len());
        config.url = Some(rabbitmq_options.rabbitmq_uri.to_string());
        config.pool = Some(pool_config);
        let pool = config.create_pool(Some(Runtime::Tokio1)).unwrap();

        init_rabbit(
            pool.clone(),
            burst_options.clone(),
            rabbitmq_options.clone(),
            broadcast_proxy,
        )
        .await?;

        let mut hmap = HashMap::new();

        futures::future::try_join_all(current_group.iter().map(|worker_id| {
            let r = rabbitmq_options.clone();
            let b = burst_options.clone();
            let p = pool.clone();
            async move { RabbitMQProxy::new(r, b, *worker_id, p).await }
        }))
        .await?
        .into_iter()
        .for_each(|proxy| {
            hmap.insert(
                proxy.worker_id,
                Box::new(proxy) as Box<dyn SendReceiveProxy>,
            );
        });

        Ok((
            hmap,
            Box::new(RabbitMQBroadcastSendProxy::new(rabbitmq_options, burst_options, pool).await?)
                as Box<dyn BroadcastSendProxy>,
        ))
    }
}

async fn init_rabbit(
    pool: Pool,
    burst_options: Arc<BurstOptions>,
    rabbitmq_options: Arc<RabbitMQOptions>,
    broadcast_proxy: Box<dyn BroadcastSendProxy>,
) -> Result<()> {
    let connection = pool.get().await?;
    let channel = connection.create_channel().await?;

    // Declare direct exchange
    let direct_exchange = get_direct_exchange_name(
        &rabbitmq_options.direct_exchange_prefix,
        &burst_options.burst_id,
    );

    let mut options = ExchangeDeclareOptions::default();
    options.durable = rabbitmq_options.durable_exchanges;

    channel
        .exchange_declare(
            &direct_exchange,
            ExchangeKind::Direct,
            options,
            FieldTable::default(),
        )
        .await?;

    // Declare broadcast exchange of type topic
    let mut options = ExchangeDeclareOptions::default();
    options.durable = rabbitmq_options.durable_exchanges;

    channel
        .exchange_declare(
            get_broadcast_exchange_name(
                &rabbitmq_options.broadcast_exchange_prefix,
                &burst_options.burst_id,
            )
            .leak(),
            ExchangeKind::Topic,
            options,
            FieldTable::default(),
        )
        .await?;

    // Declare all queues and bind them to the direct exchange
    let mut options = QueueDeclareOptions::default();
    options.durable = rabbitmq_options.durable_queues;

    let ch = Arc::new(channel.clone());
    let exchange = Arc::new(direct_exchange);
    let boptions = burst_options.clone();
    let roptions = rabbitmq_options.clone();

    futures::future::try_join_all(burst_options.group_ranges.iter().map(
        |(group_id, worker_ids)| {
            let ch = ch.clone();
            let exchange = exchange.clone();
            let boptions = boptions.clone();
            let roptions = roptions.clone();
            async move {
                // Declare group broadcast queue
                let queue_name = get_broadcast_queue_name(
                    &roptions.broadcast_queue_prefix,
                    &boptions.burst_id,
                    group_id,
                );
                let q = ch
                    .queue_declare(queue_name.leak(), options, FieldTable::default())
                    .await?;
                // Bind queue to broadcast exchange
                ch.queue_bind(
                    q.name().as_str(),
                    &get_broadcast_exchange_name(
                        &roptions.broadcast_exchange_prefix,
                        &boptions.burst_id,
                    ),
                    &get_broadcast_subscribe_routing_key(group_id),
                    QueueBindOptions::default(),
                    FieldTable::default(),
                )
                .await?;
                // Declare worker queues
                futures::future::try_join_all(worker_ids.iter().map(|id| {
                    let ch = ch.clone();
                    let exchange = exchange.clone();
                    let boptions = boptions.clone();
                    let roptions = roptions.clone();
                    let queue_name =
                        get_queue_name(&roptions.queue_prefix, &boptions.burst_id, *id);
                    async move {
                        let q = ch
                            .queue_declare(&queue_name, options, FieldTable::default())
                            .await?;
                        // Bind queue to direct exchange
                        ch.queue_bind(
                            q.name().as_str(),
                            &exchange,
                            q.name().as_str(),
                            QueueBindOptions::default(),
                            FieldTable::default(),
                        )
                        .await?;
                        Ok::<_, lapin::Error>(())
                    }
                }))
                .await?;
                Ok::<_, lapin::Error>(())
            }
        },
    ))
    .await?;

    // spawn task to receive broadcast messages and send them to the broadcast proxy
    let broadcast_channel = channel;
    let broadcast_queue = get_broadcast_queue_name(
        &rabbitmq_options.broadcast_queue_prefix,
        &burst_options.burst_id,
        &burst_options.group_id,
    );
    let broadcast_consumer = broadcast_channel
        .basic_consume(
            &broadcast_queue,
            &get_consumer_tag(),
            BasicConsumeOptions {
                no_ack: !rabbitmq_options.ack,
                ..Default::default()
            },
            FieldTable::default(),
        )
        .await?;
    let r = rabbitmq_options.clone();
    tokio::spawn(async move {
        let mut broadcast_consumer = broadcast_consumer;
        while let Some(delivery) = broadcast_consumer.next().await {
            let delivery = delivery.unwrap();
            if r.ack {
                broadcast_channel
                    .basic_ack(delivery.delivery_tag, BasicAckOptions::default())
                    .await
                    .unwrap();
            }
            let msg = get_message(delivery);
            broadcast_proxy.broadcast_send(msg).await.unwrap();
        }
    });

    Ok(())
}

pub struct RabbitMQProxy {
    worker_id: u32,
    receiver: Box<dyn ReceiveProxy>,
    sender: Box<dyn SendProxy>,
}

pub struct RabbitMQSendProxy {
    pool: Pool,
    rabbitmq_options: Arc<RabbitMQOptions>,
    burst_options: Arc<BurstOptions>,
}

pub struct RabbitMQReceiveProxy {
    rabbitmq_options: Arc<RabbitMQOptions>,
    consumer: Consumer,
}

pub struct RabbitMQBroadcastSendProxy {
    pool: Pool,
    rabbitmq_options: Arc<RabbitMQOptions>,
    burst_options: Arc<BurstOptions>,
}

impl SendReceiveProxy for RabbitMQProxy {}

#[async_trait]
impl SendProxy for RabbitMQProxy {
    async fn send(&self, dest: u32, msg: Message) -> Result<()> {
        self.sender.send(dest, msg).await
    }
}

#[async_trait]
impl ReceiveProxy for RabbitMQProxy {
    async fn recv(&self) -> Result<Message> {
        self.receiver.recv().await
    }
}

impl RabbitMQProxy {
    pub async fn new(
        rabbitmq_options: Arc<RabbitMQOptions>,
        burst_options: Arc<BurstOptions>,
        worker_id: u32,
        pool: Pool,
    ) -> Result<Self> {
        Ok(Self {
            worker_id,
            sender: Box::new(
                RabbitMQSendProxy::new(
                    rabbitmq_options.clone(),
                    burst_options.clone(),
                    pool.clone(),
                )
                .await?,
            ),
            receiver: Box::new(
                RabbitMQReceiveProxy::new(worker_id, rabbitmq_options, burst_options, pool).await?,
            ),
        })
    }
}

#[async_trait]
impl SendProxy for RabbitMQSendProxy {
    async fn send(&self, dest: u32, msg: Message) -> Result<()> {
        if msg.collective == CollectiveType::Broadcast {
            Err("Cannot send broadcast message to a single destination".into())
        } else {
            send_direct(
                &self.pool,
                msg,
                dest,
                &self.rabbitmq_options,
                &self.burst_options,
            )
            .await
        }
    }
}

impl RabbitMQSendProxy {
    pub async fn new(
        rabbitmq_options: Arc<RabbitMQOptions>,
        burst_options: Arc<BurstOptions>,
        pool: Pool,
    ) -> Result<Self> {
        Ok(Self {
            pool,
            rabbitmq_options,
            burst_options,
        })
    }
}

#[async_trait]
impl ReceiveProxy for RabbitMQReceiveProxy {
    async fn recv(&self) -> Result<Message> {
        let delivery = self.consumer.clone().try_next().await?;
        let delivery = delivery.ok_or("No message received")?;
        log::debug!(
            "RabbitMQ Basic consume, routing key: {:?}, exchange: {:?}",
            delivery.routing_key,
            delivery.exchange
        );
        if self.rabbitmq_options.ack {
            delivery.ack(BasicAckOptions::default()).await?;
        }
        Ok(get_message(delivery))
    }
}

impl RabbitMQBroadcastSendProxy {
    pub async fn new(
        rabbitmq_options: Arc<RabbitMQOptions>,
        burst_options: Arc<BurstOptions>,
        pool: Pool,
    ) -> Result<Self> {
        Ok(Self {
            pool,
            rabbitmq_options,
            burst_options,
        })
    }
}

#[async_trait]
impl BroadcastSendProxy for RabbitMQBroadcastSendProxy {
<<<<<<< HEAD
    async fn broadcast_send(&self, msg: Message) -> Result<()> {
        if msg.collective != CollectiveType::Broadcast {
            Err("Cannot send non-broadcast message to broadcast".into())
        } else {
            futures::future::try_join_all(
                self.burst_options
                    .group_ranges
                    .keys()
                    .filter(|dest| **dest != self.burst_options.group_id)
                    .map(|dest| {
                        send_broadcast(
                            &self.channel,
                            msg.clone(),
                            dest,
                            &self.rabbitmq_options,
                            &self.burst_options,
                        )
                    }),
            )
            .await?;
            Ok(())
=======
    async fn broadcast_send(&self, msg: &Message) -> Result<()> {
        log::debug!("BROADCAST BROADCAST BROADCAST");
        if msg.collective != CollectiveType::Broadcast {
            Err("Cannot send non-broadcast message to broadcast".into())
        } else {
            send_broadcast(&self.pool, msg, &self.rabbitmq_options, &self.burst_options).await
>>>>>>> c74a8877
        }
    }
}

impl RabbitMQReceiveProxy {
    pub async fn new(
        worker_id: u32,
        rabbitmq_options: Arc<RabbitMQOptions>,
        burst_options: Arc<BurstOptions>,
        pool: Pool,
    ) -> Result<Self> {
        let connection = pool.get().await?;
        let channel = connection.create_channel().await?;
        let queue_name = get_queue_name(
            &rabbitmq_options.queue_prefix,
            &burst_options.burst_id,
            worker_id,
        );
        let consumer = channel
            .basic_consume(
                &queue_name,
                &get_consumer_tag(),
                BasicConsumeOptions {
                    no_ack: !rabbitmq_options.ack,
                    ..Default::default()
                },
                FieldTable::default(),
            )
            .await?;
        Ok(Self {
            rabbitmq_options,
            consumer,
        })
    }
}

async fn send_direct(
<<<<<<< HEAD
    channel: &Channel,
    msg: Message,
=======
    pool: &Pool,
    msg: &Message,
>>>>>>> c74a8877
    dest: u32,
    rabbitmq_options: &RabbitMQOptions,
    burst_options: &BurstOptions,
) -> Result<()> {
    send_rabbit(
        pool,
        msg,
        &get_direct_exchange_name(
            &rabbitmq_options.direct_exchange_prefix,
            &burst_options.burst_id,
        ),
        &get_queue_name(
            &rabbitmq_options.queue_prefix,
            &burst_options.burst_id,
            dest,
        ),
    )
    .await
}

async fn send_broadcast(
<<<<<<< HEAD
    channel: &Channel,
    msg: Message,
    dest: &str,
=======
    pool: &Pool,
    msg: &Message,
>>>>>>> c74a8877
    rabbitmq_options: &RabbitMQOptions,
    burst_options: &BurstOptions,
) -> Result<()> {
    let routing_key = burst_options
        .group_ranges
        .keys()
        .filter(|g| *g != &burst_options.group_id)
        .map(|g| g.as_str())
        .collect::<Vec<_>>()
        .join(".");

    log::debug!(
        "GROUP {} => sending broadcast to routing key: {}",
        burst_options.group_id,
        routing_key
    );

    send_rabbit(
        pool,
        msg,
        &get_broadcast_exchange_name(
            &rabbitmq_options.broadcast_exchange_prefix,
            &burst_options.burst_id,
        ),
        &routing_key,
    )
    .await
}

<<<<<<< HEAD
async fn send_rabbit(
    channel: &Channel,
    msg: Message,
    exchange: &str,
    routing_key: &str,
) -> Result<()> {
    let mut fields = FieldTable::default();
    fields.insert("sender_id".into(), AMQPValue::LongUInt(msg.sender_id));
    fields.insert("chunk_id".into(), AMQPValue::LongUInt(msg.chunk_id));
    fields.insert("num_chunks".into(), AMQPValue::LongUInt(msg.num_chunks));
    fields.insert("counter".into(), AMQPValue::LongUInt(msg.counter));

    fields.insert(
        "collective".into(),
        AMQPValue::LongUInt(msg.collective as u32),
    );
=======
async fn send_rabbit(pool: &Pool, msg: &Message, exchange: &str, routing_key: &str) -> Result<()> {
    let connection = pool.get().await?;
    let channel = connection.create_channel().await?;
>>>>>>> c74a8877

    log::debug!(
        "RabbitMQ Basic publish, exchange: {:?}, routing_key: {:?}",
        exchange,
        routing_key
    );

    channel
        .basic_publish(
            exchange,
            routing_key,
            BasicPublishOptions::default(),
            &msg.data,
            BasicProperties::default().with_headers(create_headers(msg)),
        )
        .await?;
    Ok(())
}

fn get_direct_exchange_name(prefix: &str, burst_id: &str) -> String {
    format!("{}_{}", prefix, burst_id)
}

fn get_broadcast_exchange_name(prefix: &str, burst_id: &str) -> String {
    format!("{}_{}", prefix, burst_id)
}

fn get_broadcast_subscribe_routing_key(group_id: &str) -> String {
    format!("#.{}.#", group_id)
}

fn get_queue_name(prefix: &str, burst_id: &str, worker_id: u32) -> String {
    format!("{}_{}_worker_{}", prefix, burst_id, worker_id)
}

fn get_broadcast_queue_name(prefix: &str, burst_id: &str, group_id: &str) -> String {
    format!("{}_{}_group_{}", prefix, burst_id, group_id)
}

fn get_consumer_tag() -> String {
    format!("consumer_{}", Uuid::new_v4())
}

fn create_headers(msg: &Message) -> FieldTable {
    let mut fields = FieldTable::default();
    fields.insert("sender_id".into(), AMQPValue::LongUInt(msg.sender_id));
    fields.insert("chunk_id".into(), AMQPValue::LongUInt(msg.chunk_id));
    fields.insert("num_chunks".into(), AMQPValue::LongUInt(msg.num_chunks));
    fields.insert("counter".into(), AMQPValue::LongUInt(msg.counter));
    fields.insert(
        "collective".into(),
        AMQPValue::LongUInt(msg.collective as u32),
    );
    fields
}

fn get_message(delivery: Delivery) -> Message {
    let data = Bytes::from(delivery.data);
    let map = delivery.properties.headers().as_ref().unwrap().inner();

    let sender_id = map.get("sender_id").unwrap().as_long_uint().unwrap();
    let chunk_id = map.get("chunk_id").unwrap().as_long_uint().unwrap();
    let num_chunks = map.get("num_chunks").unwrap().as_long_uint().unwrap();
    let counter = map.get("counter").unwrap().as_long_uint().unwrap();
    let collective = map
        .get("collective")
        .unwrap()
        .as_long_uint()
        .unwrap()
        .into();

    Message {
        sender_id,
        chunk_id,
        num_chunks,
        counter,
        collective,
        data,
    }
}<|MERGE_RESOLUTION|>--- conflicted
+++ resolved
@@ -353,7 +353,7 @@
         } else {
             send_direct(
                 &self.pool,
-                msg,
+                &msg,
                 dest,
                 &self.rabbitmq_options,
                 &self.burst_options,
@@ -410,36 +410,18 @@
 
 #[async_trait]
 impl BroadcastSendProxy for RabbitMQBroadcastSendProxy {
-<<<<<<< HEAD
     async fn broadcast_send(&self, msg: Message) -> Result<()> {
-        if msg.collective != CollectiveType::Broadcast {
-            Err("Cannot send non-broadcast message to broadcast".into())
-        } else {
-            futures::future::try_join_all(
-                self.burst_options
-                    .group_ranges
-                    .keys()
-                    .filter(|dest| **dest != self.burst_options.group_id)
-                    .map(|dest| {
-                        send_broadcast(
-                            &self.channel,
-                            msg.clone(),
-                            dest,
-                            &self.rabbitmq_options,
-                            &self.burst_options,
-                        )
-                    }),
-            )
-            .await?;
-            Ok(())
-=======
-    async fn broadcast_send(&self, msg: &Message) -> Result<()> {
         log::debug!("BROADCAST BROADCAST BROADCAST");
         if msg.collective != CollectiveType::Broadcast {
             Err("Cannot send non-broadcast message to broadcast".into())
         } else {
-            send_broadcast(&self.pool, msg, &self.rabbitmq_options, &self.burst_options).await
->>>>>>> c74a8877
+            send_broadcast(
+                &self.pool,
+                &msg,
+                &self.rabbitmq_options,
+                &self.burst_options,
+            )
+            .await
         }
     }
 }
@@ -477,13 +459,8 @@
 }
 
 async fn send_direct(
-<<<<<<< HEAD
-    channel: &Channel,
-    msg: Message,
-=======
     pool: &Pool,
     msg: &Message,
->>>>>>> c74a8877
     dest: u32,
     rabbitmq_options: &RabbitMQOptions,
     burst_options: &BurstOptions,
@@ -505,14 +482,8 @@
 }
 
 async fn send_broadcast(
-<<<<<<< HEAD
-    channel: &Channel,
-    msg: Message,
-    dest: &str,
-=======
     pool: &Pool,
     msg: &Message,
->>>>>>> c74a8877
     rabbitmq_options: &RabbitMQOptions,
     burst_options: &BurstOptions,
 ) -> Result<()> {
@@ -542,28 +513,9 @@
     .await
 }
 
-<<<<<<< HEAD
-async fn send_rabbit(
-    channel: &Channel,
-    msg: Message,
-    exchange: &str,
-    routing_key: &str,
-) -> Result<()> {
-    let mut fields = FieldTable::default();
-    fields.insert("sender_id".into(), AMQPValue::LongUInt(msg.sender_id));
-    fields.insert("chunk_id".into(), AMQPValue::LongUInt(msg.chunk_id));
-    fields.insert("num_chunks".into(), AMQPValue::LongUInt(msg.num_chunks));
-    fields.insert("counter".into(), AMQPValue::LongUInt(msg.counter));
-
-    fields.insert(
-        "collective".into(),
-        AMQPValue::LongUInt(msg.collective as u32),
-    );
-=======
 async fn send_rabbit(pool: &Pool, msg: &Message, exchange: &str, routing_key: &str) -> Result<()> {
     let connection = pool.get().await?;
     let channel = connection.create_channel().await?;
->>>>>>> c74a8877
 
     log::debug!(
         "RabbitMQ Basic publish, exchange: {:?}, routing_key: {:?}",
