use std::{collections::HashMap, sync::Arc};

use async_trait::async_trait;

use bytes::Bytes;
use deadpool_lapin::{Config, Pool, PoolConfig, Runtime};
use futures::{StreamExt, TryStreamExt};
use lapin::{
    message::Delivery,
    options::{
        BasicAckOptions, BasicConsumeOptions, BasicPublishOptions, ExchangeDeclareOptions,
        QueueBindOptions, QueueDeclareOptions,
    },
    types::{AMQPValue, FieldTable},
    BasicProperties, Consumer, ExchangeKind,
};
use uuid::Uuid;

use crate::{
    impl_chainable_setter, BroadcastSendProxy, BurstOptions, CollectiveType, Message, ReceiveProxy,
    Result, SendProxy, SendReceiveFactory, SendReceiveProxy,
};

#[derive(Clone, Debug)]
pub struct RabbitMQOptions {
    pub rabbitmq_uri: String,
    pub direct_exchange_prefix: String,
    pub broadcast_exchange_prefix: String,
    pub queue_prefix: String,
    pub broadcast_queue_prefix: String,
    pub ack: bool,
    pub durable_exchanges: bool,
    pub durable_queues: bool,
    pub pool_size: Option<usize>,
}

impl RabbitMQOptions {
    pub fn new(rabbitmq_uri: String) -> Self {
        Self {
            rabbitmq_uri,
            ..Default::default()
        }
    }

    impl_chainable_setter!(rabbitmq_uri, String);
    impl_chainable_setter!(direct_exchange_prefix, String);
    impl_chainable_setter!(broadcast_exchange_prefix, String);
    impl_chainable_setter!(queue_prefix, String);
    impl_chainable_setter!(ack, bool);
    impl_chainable_setter!(broadcast_queue_prefix, String);
    impl_chainable_setter!(durable_exchanges, bool);
    impl_chainable_setter!(durable_queues, bool);
    impl_chainable_setter!(pool_size, Option<usize>);

    pub fn build(&self) -> Self {
        self.clone()
    }
}

impl Default for RabbitMQOptions {
    fn default() -> Self {
        Self {
            rabbitmq_uri: "amqp://guest:guest@localhost:5672".into(),
            direct_exchange_prefix: "burst_direct".into(),
            broadcast_exchange_prefix: "burst_topict".into(),
            queue_prefix: "queue".into(),
            broadcast_queue_prefix: "broadcast_queue".into(),
            ack: true,
            durable_exchanges: true,
            durable_queues: true,
            pool_size: None,
        }
    }
}

pub struct RabbitMQMImpl;

#[async_trait]
impl SendReceiveFactory<RabbitMQOptions> for RabbitMQMImpl {
    async fn create_proxies(
        burst_options: Arc<BurstOptions>,
        rabbitmq_options: RabbitMQOptions,
        broadcast_proxy: Box<dyn BroadcastSendProxy>,
    ) -> Result<(
        HashMap<u32, Box<dyn SendReceiveProxy>>,
        Box<dyn BroadcastSendProxy>,
    )> {
        let rabbitmq_options = Arc::new(rabbitmq_options);

        let current_group = burst_options
            .group_ranges
            .get(&burst_options.group_id)
            .unwrap();

        // Create pool of connections
        let mut config = Config::default();
        let mut pool_config = PoolConfig::default();
        pool_config.max_size = rabbitmq_options.pool_size.unwrap_or(current_group.len());
        config.url = Some(rabbitmq_options.rabbitmq_uri.to_string());
        config.pool = Some(pool_config);
        let pool = config.create_pool(Some(Runtime::Tokio1)).unwrap();

        init_rabbit(
            pool.clone(),
            burst_options.clone(),
            rabbitmq_options.clone(),
            broadcast_proxy,
        )
        .await?;

        let mut hmap = HashMap::new();

        futures::future::try_join_all(current_group.iter().map(|worker_id| {
            let r = rabbitmq_options.clone();
            let b = burst_options.clone();
            let p = pool.clone();
            async move { RabbitMQProxy::new(r, b, *worker_id, p).await }
        }))
        .await?
        .into_iter()
        .for_each(|proxy| {
            hmap.insert(
                proxy.worker_id,
                Box::new(proxy) as Box<dyn SendReceiveProxy>,
            );
        });

        Ok((
            hmap,
            Box::new(RabbitMQBroadcastSendProxy::new(rabbitmq_options, burst_options, pool).await?)
                as Box<dyn BroadcastSendProxy>,
        ))
    }
}

async fn init_rabbit(
    pool: Pool,
    burst_options: Arc<BurstOptions>,
    rabbitmq_options: Arc<RabbitMQOptions>,
    broadcast_proxy: Box<dyn BroadcastSendProxy>,
) -> Result<()> {
    let connection = pool.get().await?;
    let channel = connection.create_channel().await?;

    // Declare direct exchange
    let direct_exchange = get_direct_exchange_name(
        &rabbitmq_options.direct_exchange_prefix,
        &burst_options.burst_id,
    );

    let mut options = ExchangeDeclareOptions::default();
    options.durable = rabbitmq_options.durable_exchanges;

    channel
        .exchange_declare(
            &direct_exchange,
            ExchangeKind::Direct,
            options,
            FieldTable::default(),
        )
        .await?;

    // Declare broadcast exchange of type topic
    let mut options = ExchangeDeclareOptions::default();
    options.durable = rabbitmq_options.durable_exchanges;

    channel
        .exchange_declare(
            get_broadcast_exchange_name(
                &rabbitmq_options.broadcast_exchange_prefix,
                &burst_options.burst_id,
            )
            .leak(),
            ExchangeKind::Topic,
            options,
            FieldTable::default(),
        )
        .await?;

    // Declare all queues and bind them to the direct exchange
    let mut options = QueueDeclareOptions::default();
    options.durable = rabbitmq_options.durable_queues;

    let ch = Arc::new(channel.clone());
    let exchange = Arc::new(direct_exchange);
    let boptions = burst_options.clone();
    let roptions = rabbitmq_options.clone();

    futures::future::try_join_all(burst_options.group_ranges.iter().map(
        |(group_id, worker_ids)| {
            let ch = ch.clone();
            let exchange = exchange.clone();
            let boptions = boptions.clone();
            let roptions = roptions.clone();
            async move {
                // Declare group broadcast queue
                let queue_name = get_broadcast_queue_name(
                    &roptions.broadcast_queue_prefix,
                    &boptions.burst_id,
                    group_id,
                );
                let q = ch
                    .queue_declare(queue_name.leak(), options, FieldTable::default())
                    .await?;
                // Bind queue to broadcast exchange
                ch.queue_bind(
                    q.name().as_str(),
                    &get_broadcast_exchange_name(
                        &roptions.broadcast_exchange_prefix,
                        &boptions.burst_id,
                    ),
                    &get_broadcast_subscribe_routing_key(group_id),
                    QueueBindOptions::default(),
                    FieldTable::default(),
                )
                .await?;
                // Declare worker queues
                futures::future::try_join_all(worker_ids.iter().map(|id| {
                    let ch = ch.clone();
                    let exchange = exchange.clone();
                    let boptions = boptions.clone();
                    let roptions = roptions.clone();
                    let queue_name =
                        get_queue_name(&roptions.queue_prefix, &boptions.burst_id, *id);
                    async move {
                        let q = ch
                            .queue_declare(&queue_name, options, FieldTable::default())
                            .await?;
                        // Bind queue to direct exchange
                        ch.queue_bind(
                            q.name().as_str(),
                            &exchange,
                            q.name().as_str(),
                            QueueBindOptions::default(),
                            FieldTable::default(),
                        )
                        .await?;
                        Ok::<_, lapin::Error>(())
                    }
                }))
                .await?;
                Ok::<_, lapin::Error>(())
            }
        },
    ))
    .await?;

    // spawn task to receive broadcast messages and send them to the broadcast proxy
    let broadcast_channel = channel;
    let broadcast_queue = get_broadcast_queue_name(
        &rabbitmq_options.broadcast_queue_prefix,
        &burst_options.burst_id,
        &burst_options.group_id,
    );
    let broadcast_consumer = broadcast_channel
        .basic_consume(
            &broadcast_queue,
            &get_consumer_tag(),
            BasicConsumeOptions {
                no_ack: !rabbitmq_options.ack,
                ..Default::default()
            },
            FieldTable::default(),
        )
        .await?;
    let r = rabbitmq_options.clone();
    tokio::spawn(async move {
        let mut broadcast_consumer = broadcast_consumer;
        while let Some(delivery) = broadcast_consumer.next().await {
            let delivery = delivery.unwrap();
            if r.ack {
                broadcast_channel
                    .basic_ack(delivery.delivery_tag, BasicAckOptions::default())
                    .await
                    .unwrap();
            }
            let msg = get_message(delivery);
            broadcast_proxy.broadcast_send(&msg).await.unwrap();
        }
    });

    Ok(())
}

pub struct RabbitMQProxy {
    worker_id: u32,
    receiver: Box<dyn ReceiveProxy>,
    sender: Box<dyn SendProxy>,
}

pub struct RabbitMQSendProxy {
    pool: Pool,
    rabbitmq_options: Arc<RabbitMQOptions>,
    burst_options: Arc<BurstOptions>,
}

pub struct RabbitMQReceiveProxy {
    rabbitmq_options: Arc<RabbitMQOptions>,
    consumer: Consumer,
}

pub struct RabbitMQBroadcastSendProxy {
    pool: Pool,
    rabbitmq_options: Arc<RabbitMQOptions>,
    burst_options: Arc<BurstOptions>,
}

impl SendReceiveProxy for RabbitMQProxy {}

#[async_trait]
impl SendProxy for RabbitMQProxy {
    async fn send(&self, dest: u32, msg: &Message) -> Result<()> {
        self.sender.send(dest, msg).await
    }
}

#[async_trait]
impl ReceiveProxy for RabbitMQProxy {
    async fn recv(&self) -> Result<Message> {
        self.receiver.recv().await
    }
}

impl RabbitMQProxy {
    pub async fn new(
        rabbitmq_options: Arc<RabbitMQOptions>,
        burst_options: Arc<BurstOptions>,
        worker_id: u32,
        pool: Pool,
    ) -> Result<Self> {
        Ok(Self {
            worker_id,
            sender: Box::new(
                RabbitMQSendProxy::new(
                    rabbitmq_options.clone(),
                    burst_options.clone(),
                    pool.clone(),
                )
                .await?,
            ),
            receiver: Box::new(
                RabbitMQReceiveProxy::new(worker_id, rabbitmq_options, burst_options, pool).await?,
            ),
        })
    }
}

#[async_trait]
impl SendProxy for RabbitMQSendProxy {
    async fn send(&self, dest: u32, msg: &Message) -> Result<()> {
        if msg.collective == CollectiveType::Broadcast {
            Err("Cannot send broadcast message to a single destination".into())
        } else {
            send_direct(
                &self.pool,
                msg,
                dest,
                &self.rabbitmq_options,
                &self.burst_options,
            )
            .await
        }
    }
}

impl RabbitMQSendProxy {
    pub async fn new(
        rabbitmq_options: Arc<RabbitMQOptions>,
        burst_options: Arc<BurstOptions>,
        pool: Pool,
    ) -> Result<Self> {
        Ok(Self {
            pool,
            rabbitmq_options,
            burst_options,
        })
    }
}

#[async_trait]
impl ReceiveProxy for RabbitMQReceiveProxy {
    async fn recv(&self) -> Result<Message> {
<<<<<<< HEAD
        let delivery = self.consumer.clone().try_next().await?;
        let delivery = delivery.ok_or("No message received")?;
        if self.rabbitmq_options.ack {
            delivery.ack(BasicAckOptions::default()).await?;
=======
        let delivery = self.consumer.clone().next().await.unwrap()?;
        log::debug!(
            "RabbitMQ Basic consume, routing key: {:?}, exchange: {:?}",
            delivery.routing_key,
            delivery.exchange
        );
        if self.options.ack {
            self.channel
                .basic_ack(delivery.delivery_tag, BasicAckOptions::default())
                .await?;
>>>>>>> 48bcff9e
        }
        Ok(get_message(delivery))
    }
}

impl RabbitMQBroadcastSendProxy {
    pub async fn new(
        rabbitmq_options: Arc<RabbitMQOptions>,
        burst_options: Arc<BurstOptions>,
        pool: Pool,
    ) -> Result<Self> {
        Ok(Self {
            pool,
            rabbitmq_options,
            burst_options,
        })
    }
}

#[async_trait]
impl BroadcastSendProxy for RabbitMQBroadcastSendProxy {
    async fn broadcast_send(&self, msg: &Message) -> Result<()> {
        log::debug!("BROADCAST BROADCAST BROADCAST");
        if msg.collective != CollectiveType::Broadcast {
            Err("Cannot send non-broadcast message to broadcast".into())
        } else {
            send_broadcast(&self.pool, msg, &self.rabbitmq_options, &self.burst_options).await
        }
    }
}

impl RabbitMQReceiveProxy {
    pub async fn new(
        worker_id: u32,
        rabbitmq_options: Arc<RabbitMQOptions>,
        burst_options: Arc<BurstOptions>,
        pool: Pool,
    ) -> Result<Self> {
        let connection = pool.get().await?;
        let channel = connection.create_channel().await?;
        let queue_name = get_queue_name(
            &rabbitmq_options.queue_prefix,
            &burst_options.burst_id,
            worker_id,
        );
        let consumer = channel
            .basic_consume(
                &queue_name,
                &get_consumer_tag(),
                BasicConsumeOptions {
                    no_ack: !rabbitmq_options.ack,
                    ..Default::default()
                },
                FieldTable::default(),
            )
            .await?;
        Ok(Self {
            rabbitmq_options,
            consumer,
        })
    }
}

async fn send_direct(
    pool: &Pool,
    msg: &Message,
    dest: u32,
    rabbitmq_options: &RabbitMQOptions,
    burst_options: &BurstOptions,
) -> Result<()> {
    send_rabbit(
        pool,
        msg,
        &get_direct_exchange_name(
            &rabbitmq_options.direct_exchange_prefix,
            &burst_options.burst_id,
        ),
        &get_queue_name(
            &rabbitmq_options.queue_prefix,
            &burst_options.burst_id,
            dest,
        ),
    )
    .await
}

async fn send_broadcast(
    pool: &Pool,
    msg: &Message,
    rabbitmq_options: &RabbitMQOptions,
    burst_options: &BurstOptions,
) -> Result<()> {
    let routing_key = burst_options
        .group_ranges
        .keys()
        .filter(|g| *g != &burst_options.group_id)
        .map(|g| g.as_str())
        .collect::<Vec<_>>()
        .join(".");

    log::debug!(
        "GROUP {} => sending broadcast to routing key: {}",
        burst_options.group_id,
        routing_key
    );

    send_rabbit(
        pool,
        msg,
        &get_broadcast_exchange_name(
            &rabbitmq_options.broadcast_exchange_prefix,
            &burst_options.burst_id,
        ),
        &routing_key,
    )
    .await
}

async fn send_rabbit(pool: &Pool, msg: &Message, exchange: &str, routing_key: &str) -> Result<()> {
    let connection = pool.get().await?;
    let channel = connection.create_channel().await?;

    log::debug!(
        "RabbitMQ Basic publish, exchange: {:?}, routing_key: {:?}",
        exchange,
        routing_key
    );

    channel
        .basic_publish(
            exchange,
            routing_key,
            BasicPublishOptions::default(),
            &msg.data,
            BasicProperties::default().with_headers(create_headers(msg)),
        )
        .await?;
    Ok(())
}

fn get_direct_exchange_name(prefix: &str, burst_id: &str) -> String {
    format!("{}_{}", prefix, burst_id)
}

fn get_broadcast_exchange_name(prefix: &str, burst_id: &str) -> String {
    format!("{}_{}", prefix, burst_id)
}

fn get_broadcast_subscribe_routing_key(group_id: &str) -> String {
    format!("#.{}.#", group_id)
}

fn get_queue_name(prefix: &str, burst_id: &str, worker_id: u32) -> String {
    format!("{}_{}_worker_{}", prefix, burst_id, worker_id)
}

fn get_broadcast_queue_name(prefix: &str, burst_id: &str, group_id: &str) -> String {
    format!("{}_{}_group_{}", prefix, burst_id, group_id)
}

fn get_consumer_tag() -> String {
    format!("consumer_{}", Uuid::new_v4())
}

fn create_headers(msg: &Message) -> FieldTable {
    let mut fields = FieldTable::default();
    fields.insert("sender_id".into(), AMQPValue::LongUInt(msg.sender_id));
    fields.insert("chunk_id".into(), AMQPValue::LongUInt(msg.chunk_id));
    fields.insert("num_chunks".into(), AMQPValue::LongUInt(msg.num_chunks));
    fields.insert("counter".into(), AMQPValue::LongUInt(msg.counter));
    fields.insert(
        "collective".into(),
        AMQPValue::LongUInt(msg.collective as u32),
    );
    fields
}

fn get_message(delivery: Delivery) -> Message {
    let data = Bytes::from(delivery.data);
    let map = delivery.properties.headers().as_ref().unwrap().inner();

    let sender_id = map.get("sender_id").unwrap().as_long_uint().unwrap();
    let chunk_id = map.get("chunk_id").unwrap().as_long_uint().unwrap();
    let num_chunks = map.get("num_chunks").unwrap().as_long_uint().unwrap();
    let counter = map.get("counter").unwrap().as_long_uint().unwrap();
    let collective = map
        .get("collective")
        .unwrap()
        .as_long_uint()
        .unwrap()
        .into();

    Message {
        sender_id,
        chunk_id,
        num_chunks,
        counter,
        collective,
        data,
    }
}<|MERGE_RESOLUTION|>--- conflicted
+++ resolved
@@ -380,23 +380,15 @@
 #[async_trait]
 impl ReceiveProxy for RabbitMQReceiveProxy {
     async fn recv(&self) -> Result<Message> {
-<<<<<<< HEAD
         let delivery = self.consumer.clone().try_next().await?;
         let delivery = delivery.ok_or("No message received")?;
-        if self.rabbitmq_options.ack {
-            delivery.ack(BasicAckOptions::default()).await?;
-=======
-        let delivery = self.consumer.clone().next().await.unwrap()?;
         log::debug!(
             "RabbitMQ Basic consume, routing key: {:?}, exchange: {:?}",
             delivery.routing_key,
             delivery.exchange
         );
-        if self.options.ack {
-            self.channel
-                .basic_ack(delivery.delivery_tag, BasicAckOptions::default())
-                .await?;
->>>>>>> 48bcff9e
+        if self.rabbitmq_options.ack {
+            delivery.ack(BasicAckOptions::default()).await?;
         }
         Ok(get_message(delivery))
     }
