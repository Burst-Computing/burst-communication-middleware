[package]
name = "burst-communication-middleware"
version = "0.1.0"
edition = "2021"

# See more keys and their definitions at https://doc.rust-lang.org/cargo/reference/manifest.html

[dependencies]
async-trait = "0.1.74"
bytes = "1.5.0"
futures = "0.3.28"
lapin = "2.3.1"
<<<<<<< HEAD
tokio = { version = "1.32.0", features = ["full"] }
tracing = "0.1.37"
tracing-subscriber = { version = "0.3.17", features = ["env-filter"] }
env_logger = "0.9.0"
log = "0.4.20"

[[example]]
name = "hello_world"
=======
log = "0.4.20"
tokio = { version = "1.33.0", features = ["full"] }
tracing = "0.1.40"
tracing-subscriber = { version = "0.3.17", features = ["env-filter"] }
uuid = { version = "1.5.0", features = ["v4"] }
>>>>>>> 8d43b07a
<|MERGE_RESOLUTION|>--- conflicted
+++ resolved
@@ -10,19 +10,11 @@
 bytes = "1.5.0"
 futures = "0.3.28"
 lapin = "2.3.1"
-<<<<<<< HEAD
-tokio = { version = "1.32.0", features = ["full"] }
-tracing = "0.1.37"
-tracing-subscriber = { version = "0.3.17", features = ["env-filter"] }
-env_logger = "0.9.0"
-log = "0.4.20"
-
-[[example]]
-name = "hello_world"
-=======
 log = "0.4.20"
 tokio = { version = "1.33.0", features = ["full"] }
 tracing = "0.1.40"
 tracing-subscriber = { version = "0.3.17", features = ["env-filter"] }
-uuid = { version = "1.5.0", features = ["v4"] }
->>>>>>> 8d43b07a
+env_logger = "0.9.0"
+
+[[example]]
+name = "hello_world"